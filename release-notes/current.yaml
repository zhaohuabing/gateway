date: Pending

# Changes that are expected to cause an incompatibility with previous versions, such as deletions or modifications to existing APIs.
breaking changes: |

# Updates addressing vulnerabilities, security flaws, or compliance requirements.
security updates: |

# New features or capabilities added in this release.
new features: |
  Added support for percentage-based request mirroring
  Add an option to OIDC authentication to bypass it and defer to JWT when the request contains an "Authorization: Bearer ..." header.
  Added support for configuring Subject Alternative Names (SANs) for upstream TLS validation via `BackendTLSPolicy.validation.subjectAltNames`.
  Added support for local rate limit header.
  Added XDS metadata for clusters and endpoints from xRoutes and referenced backend resources (Backend, Service, ServiceImport).

bug fixes: |
<<<<<<< HEAD
  Fixed BackendTrafficPolicy status Ancestors not containing the Gateways from multiple GatewayClasses.
=======
  Fixed issue where WASM cache init failure caused routes with WASM-less EnvoyExtensionPolicies to have 500 direct responses.
>>>>>>> 0815cdc6

# Enhancements that improve performance.
performance improvements: |

# Deprecated features or APIs.
deprecations: |

# Other notable changes not covered by the above sections.
Other changes: |<|MERGE_RESOLUTION|>--- conflicted
+++ resolved
@@ -15,11 +15,8 @@
   Added XDS metadata for clusters and endpoints from xRoutes and referenced backend resources (Backend, Service, ServiceImport).
 
 bug fixes: |
-<<<<<<< HEAD
   Fixed BackendTrafficPolicy status Ancestors not containing the Gateways from multiple GatewayClasses.
-=======
   Fixed issue where WASM cache init failure caused routes with WASM-less EnvoyExtensionPolicies to have 500 direct responses.
->>>>>>> 0815cdc6
 
 # Enhancements that improve performance.
 performance improvements: |
