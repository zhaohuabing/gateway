date: Pending

# Changes that are expected to cause an incompatibility with previous versions, such as deletions or modifications to existing APIs.
breaking changes: |
  Use gateway name as proxy fleet name for gateway namespace mode.
  Endpoints that are absent from service discovery are removed even if their active health checks succeed.

# Updates addressing vulnerabilities, security flaws, or compliance requirements.
security updates: |
  Disable automountServiceAccountToken for proxy and ratelimit deployments and serviceAccounts

# New features or capabilities added in this release.
new features: |
  Added support for percentage-based request mirroring
  Add an option to OIDC authentication to bypass it and defer to JWT when the request contains an "Authorization: Bearer ..." header.
  Added support for configuring Subject Alternative Names (SANs) for upstream TLS validation via `BackendTLSPolicy.validation.subjectAltNames`.
  Added support for local rate limit header.
  Added XDS metadata for clusters and endpoints from xRoutes and referenced backend resources (Backend, Service, ServiceImport).
  Added support for setting ownerreference to infra resources when enable gateway namespace mode.
  Added support for configuring hostname in active HTTP healthchecks.
  Added support for GatewayInfrastructure in gateway namespace mode.
  Added support for configuring maxConnectionsToAcceptPerSocketEvent in listener via ClientTrafficPolicy.
  Added support for setting GatewayClass ownerreference to infra resources when all cases except gateway namespace mode.
  Added support for setting previous priorities retry predicate.
  Added support for using extension server policies to in PostTranslateModify hook.
  Added support for configuring cluster stat name for HTTPRoute and GRPCRoute in EnvoyProxy CRD.
  Added support for configuring `SameSite` attribute for Oauth cookies for OIDC authentication.
  Added support for configuring the cache sync period for K8s provider.
  Added support for fallback to first key when load ca certificate from Secret or ConfigMap.
  Added support for configuring user provided name to generated HorizontalPodAutoscaler and PodDisruptionBudget resources.
  Added support for client certificate validation (SPKI, hash, SAN) in ClientTrafficPolicy.
  Added support for OIDC RP initialized logout. If the end session endpoint is explicitly specified or discovered from the issuer's well-known url, the end session endpoint will be invoked when the user logs out.
  Added support for specifying deployment annotations through the helm chart.
  Added support for customizing the name of the ServiceAccount used by the Proxy.
  Added support for custom backendRefs via extension server using PostClusterModify hook.
  Added support for SecurityPolicy and EnvoyExtensionPolicy to target ServiceImport via BackendRefs.
  Introduce validation strictness levels for Lua scripts in EnvoyExtensionPolicies.
  Added metric `watchable_publish_total` counting store events in watchable message queues.
<<<<<<< HEAD
  Added support for forwarding client ID header and sanitizing API keys for API Key authentication in SecurityPolicy.

=======
  Accessloggers of type ALS now have http2 enabled on the cluster by default.
>>>>>>> 10baf873

bug fixes: |
  Handle integer zone annotation values
  Fixed issue where WASM cache init failure caused routes with WASM-less EnvoyExtensionPolicies to have 500 direct responses.
  Fixed issue which UDP listeners were not created in the Envoy proxy config when Gateway was created.
  Keep ALPN configuration for listeners with overlapping certificates when ALPN is explicitly set in ClientTrafficPolicy.
  Fixed issue that switch on wrong SubjectAltNameType enum value in BackendTLSPolicy.
  Fixed issue that BackendTLSPolicy should not reference ConfigMap or Secret across namespace.
  Fixed bug in certificate SANs overlap detection in listeners.
  Fixed issue where EnvoyExtensionPolicy ExtProc body processing mode is set to FullDuplexStreamed, but trailers were not sent.
  Fixed validation issue where EnvoyExtensionPolicy ExtProc failOpen is true, and body processing mode FullDuplexStreamed is not rejected.
  Add ConfigMap indexers for EnvoyExtensionPolicies to reconcile Lua changes
  Fixed issue that default accesslog format not working.
  Fixed validation errors when the rateLimit url for Redis in the EnvoyGateway API includes multiple comma separated hosts.
  Fixes addresses in status of DualStack NodePort Gateways.
  Fixed issue that not able to override the prometheus annotation in EnvoyProxy CRD.
  Skipped ExtProc, Wasm, and ExtAuth when they are configured FailOpen and the configuration is invalid, e.g. missing backendRefs or invalid port.
  Fixed issue that failed to update policy status when there are more than 16 ancestors.

# Enhancements that improve performance.
performance improvements: |

# Deprecated features or APIs.
deprecations: |

# Other notable changes not covered by the above sections.
Other changes: |<|MERGE_RESOLUTION|>--- conflicted
+++ resolved
@@ -36,12 +36,8 @@
   Added support for SecurityPolicy and EnvoyExtensionPolicy to target ServiceImport via BackendRefs.
   Introduce validation strictness levels for Lua scripts in EnvoyExtensionPolicies.
   Added metric `watchable_publish_total` counting store events in watchable message queues.
-<<<<<<< HEAD
   Added support for forwarding client ID header and sanitizing API keys for API Key authentication in SecurityPolicy.
-
-=======
   Accessloggers of type ALS now have http2 enabled on the cluster by default.
->>>>>>> 10baf873
 
 bug fixes: |
   Handle integer zone annotation values
