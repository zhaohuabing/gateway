--- conflicted
+++ resolved
@@ -49,11 +49,7 @@
 				Name:      gwapiv1.ObjectName(gwNN.Name),
 			}
 			BackendTrafficPolicyMustBeAccepted(t, suite.Client, types.NamespacedName{Name: "response-override", Namespace: ns}, suite.ControllerName, ancestorRef)
-<<<<<<< HEAD
-			verifyCustomResponse(t, suite.TimeoutConfig, gwAddr, "/status/404", "text/plain", "Oops! Your request is not found.", 404, map[string]string{"X-Custom-Header": "custom-value"})
-=======
-			verifyCustomResponse(t, suite.TimeoutConfig, gwAddr, "/status/404", "text/plain", "404 Oops! Your request is not found.", 404)
->>>>>>> cecebf3e
+			verifyCustomResponse(t, suite.TimeoutConfig, gwAddr, "/status/404", "text/plain", "404 Oops! Your request is not found.", 404, map[string]string{"X-Custom-Header": "custom-value"})
 			verifyCustomResponse(t, suite.TimeoutConfig, gwAddr, "/status/500", "application/json", `{"error": "Internal Server Error"}`, 500)
 			verifyCustomResponse(t, suite.TimeoutConfig, gwAddr, "/status/403", "", "", 404)
 		})
