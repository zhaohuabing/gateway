--- conflicted
+++ resolved
@@ -71,7 +71,6 @@
 		)
 	}
 
-<<<<<<< HEAD
 	if tests.UseAddressAsListenerName() {
 		skipTests = append(skipTests,
 			tests.EnvoyPatchPolicyTest.ShortName,
@@ -85,12 +84,12 @@
 				tests.EnvoyPatchPolicyIPv6Test.ShortName,
 			)
 		}
-=======
+	}
+
 	enabledFeatures := sets.New(features.SupportGateway)
 	if tests.EnabledClusterTrustBundle() {
 		tlog.Logf(t, "ClusterTrustBundle feature is enabled")
 		enabledFeatures.Insert(tests.ClusterTrustBundleFeature)
->>>>>>> b05f828d
 	}
 
 	cSuite, err := suite.NewConformanceTestSuite(suite.ConformanceOptions{
