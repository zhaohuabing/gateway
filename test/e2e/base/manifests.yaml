# Copy from https://github.com/kubernetes-sigs/gateway-api/blob/main/conformance/base/manifests.yaml
# This file contains the base resources that most conformance tests will rely
# on. This includes 3 namespaces along with Gateways, Services and Deployments
# that can be used as backends for routing traffic. The most important
# resources included are the Gateways (all in the gateway-conformance-infra
# namespace):
# - same-namespace (only supports route in same ns)
# - all-namespaces (supports routes in all ns)
# - backend-namespaces (supports routes in ns with backend label)
apiVersion: v1
kind: Namespace
metadata:
  name: gateway-conformance-infra
  labels:
    gateway-conformance: infra
---
apiVersion: gateway.networking.k8s.io/v1
kind: Gateway
metadata:
  name: same-namespace
  namespace: gateway-conformance-infra
spec:
  gatewayClassName: "{GATEWAY_CLASS_NAME}"
  listeners:
  - name: http
    port: 80
    protocol: HTTP
    allowedRoutes:
      namespaces:
        from: Same
---
apiVersion: gateway.networking.k8s.io/v1
kind: Gateway
metadata:
  name: all-namespaces
  namespace: gateway-conformance-infra
spec:
  gatewayClassName: "{GATEWAY_CLASS_NAME}"
  listeners:
  - name: http
    port: 80
    protocol: HTTP
    allowedRoutes:
      namespaces:
        from: All
  infrastructure:
    parametersRef:
      group: gateway.envoyproxy.io
      kind: EnvoyProxy
      name: zipkin-tracing
      namespace: envoy-gateway-system
---
<<<<<<< HEAD
apiVersion: gateway.networking.k8s.io/v1beta1
kind: Gateway
metadata:
  name: my-tcp-gateway
=======
apiVersion: gateway.networking.k8s.io/v1
kind: Gateway
metadata:
  name: backend-namespaces
>>>>>>> 435a4dc1
  namespace: gateway-conformance-infra
spec:
  gatewayClassName: "{GATEWAY_CLASS_NAME}"
  listeners:
<<<<<<< HEAD
  - name: foo
    protocol: TCP
    port: 8080
    allowedRoutes:
      kinds:
      - kind: TCPRoute
  - name: bar
    protocol: TCP
    port: 8090
    allowedRoutes:
      kinds:
      - kind: TCPRoute
=======
  - name: https
    port: 443
    protocol: HTTPS
    tls:
      certificateRefs:
      - group: ""
        kind: Secret
        name: backend-tls-certificate
      mode: Terminate
  - name: http
    port: 80
    protocol: HTTP
    allowedRoutes:
      namespaces:
        from: Selector
        selector:
          matchLabels:
            gateway-conformance: backend
>>>>>>> 435a4dc1
---
apiVersion: v1
kind: Service
metadata:
  name: infra-backend-v1
  namespace: gateway-conformance-infra
spec:
  selector:
    app: infra-backend-v1
  ports:
  - protocol: TCP
    port: 8080
    name: http11
    targetPort: 3000
  - protocol: TCP
    port: 8081
    name: http2
    targetPort: 3001
---
apiVersion: apps/v1
kind: Deployment
metadata:
  name: infra-backend-v1
  namespace: gateway-conformance-infra
  labels:
    app: infra-backend-v1
spec:
  replicas: 2
  selector:
    matchLabels:
      app: infra-backend-v1
  template:
    metadata:
      labels:
        app: infra-backend-v1
    spec:
      containers:
      - name: infra-backend-v1
        # From https://github.com/kubernetes-sigs/gateway-api/blob/main/conformance/echo-basic/echo-basic.go
        image: gcr.io/k8s-staging-gateway-api/echo-basic:v20231214-v1.0.0-140-gf544a46e
        env:
        - name: POD_NAME
          valueFrom:
            fieldRef:
              fieldPath: metadata.name
        - name: NAMESPACE
          valueFrom:
            fieldRef:
              fieldPath: metadata.namespace
        - name: SERVICE_NAME
          value: infra-backend-v1
        resources:
          requests:
            cpu: 10m
---
apiVersion: v1
kind: Service
metadata:
  name: infra-backend-v2
  namespace: gateway-conformance-infra
spec:
  selector:
    app: infra-backend-v2
  ports:
  - protocol: TCP
    port: 8080
    targetPort: 3000
---
apiVersion: apps/v1
kind: Deployment
metadata:
  name: infra-backend-v2
  namespace: gateway-conformance-infra
  labels:
    app: infra-backend-v2
spec:
  replicas: 2
  selector:
    matchLabels:
      app: infra-backend-v2
  template:
    metadata:
      labels:
        app: infra-backend-v2
    spec:
      containers:
      - name: infra-backend-v2
        image: gcr.io/k8s-staging-gateway-api/echo-basic:v20231214-v1.0.0-140-gf544a46e
        env:
        - name: POD_NAME
          valueFrom:
            fieldRef:
              fieldPath: metadata.name
        - name: NAMESPACE
          valueFrom:
            fieldRef:
              fieldPath: metadata.namespace
        - name: SERVICE_NAME
          value: infra-backend-v2
        resources:
          requests:
            cpu: 10m
---
apiVersion: v1
kind: Service
metadata:
  name: infra-backend-v3
  namespace: gateway-conformance-infra
spec:
  selector:
    app: infra-backend-v3
  ports:
  - protocol: TCP
    port: 8080
    targetPort: 3000
---
apiVersion: apps/v1
kind: Deployment
metadata:
  name: infra-backend-v3
  namespace: gateway-conformance-infra
  labels:
    app: infra-backend-v3
spec:
  replicas: 2
  selector:
    matchLabels:
      app: infra-backend-v3
  template:
    metadata:
      labels:
        app: infra-backend-v3
    spec:
      containers:
      - name: infra-backend-v3
        image: gcr.io/k8s-staging-gateway-api/echo-basic:v20231214-v1.0.0-140-gf544a46e
        env:
        - name: POD_NAME
          valueFrom:
            fieldRef:
              fieldPath: metadata.name
        - name: NAMESPACE
          valueFrom:
            fieldRef:
              fieldPath: metadata.namespace
        - name: SERVICE_NAME
          value: infra-backend-v3
        resources:
          requests:
            cpu: 10m
---
apiVersion: v1
kind: Service
metadata:
  name: tls-backend
  namespace: gateway-conformance-infra
spec:
  selector:
    app: tls-backend
  ports:
  - protocol: TCP
    port: 443
    targetPort: 8443
---
apiVersion: apps/v1
kind: Deployment
metadata:
  name: tls-backend
  namespace: gateway-conformance-infra
  labels:
    app: tls-backend
spec:
  replicas: 1
  selector:
    matchLabels:
      app: tls-backend
  template:
    metadata:
      labels:
        app: tls-backend
    spec:
      containers:
      - name: tls-backend
        image: gcr.io/k8s-staging-gateway-api/echo-basic:v20231214-v1.0.0-140-gf544a46e
        volumeMounts:
        - name: secret-volume
          mountPath: /etc/secret-volume
        env:
        - name: POD_NAME
          valueFrom:
            fieldRef:
              fieldPath: metadata.name
        - name: NAMESPACE
          valueFrom:
            fieldRef:
              fieldPath: metadata.namespace
        - name: SERVICE_NAME
          value: tls-backend
        - name: TLS_SERVER_CERT
          value: /etc/secret-volume/crt
        - name: TLS_SERVER_PRIVKEY
          value: /etc/secret-volume/key
        resources:
          requests:
            cpu: 10m
      volumes:
      - name: secret-volume
        secret:
          secretName: tls-passthrough-checks-certificate
          items:
          - key: tls.crt
            path: crt
          - key: tls.key
            path: key
---
apiVersion: v1
kind: Namespace
metadata:
  name: gateway-conformance-app-backend
  labels:
    gateway-conformance: backend
---
apiVersion: v1
kind: Service
metadata:
  name: app-backend-v1
  namespace: gateway-conformance-app-backend
spec:
  selector:
    app: app-backend-v1
  ports:
  - protocol: TCP
    port: 8080
    targetPort: 3000
---
apiVersion: apps/v1
kind: Deployment
metadata:
  name: app-backend-v1
  namespace: gateway-conformance-app-backend
  labels:
    app: app-backend-v1
spec:
  replicas: 2
  selector:
    matchLabels:
      app: app-backend-v1
  template:
    metadata:
      labels:
        app: app-backend-v1
    spec:
      containers:
      - name: app-backend-v1
        image: gcr.io/k8s-staging-gateway-api/echo-basic:v20231214-v1.0.0-140-gf544a46e
        env:
        - name: POD_NAME
          valueFrom:
            fieldRef:
              fieldPath: metadata.name
        - name: NAMESPACE
          valueFrom:
            fieldRef:
              fieldPath: metadata.namespace
        - name: SERVICE_NAME
          value: app-backend-v1
        resources:
          requests:
            cpu: 10m
---
apiVersion: v1
kind: Service
metadata:
  name: app-backend-v2
  namespace: gateway-conformance-app-backend
spec:
  selector:
    app: app-backend-v2
  ports:
  - protocol: TCP
    port: 8080
    targetPort: 3000
---
apiVersion: apps/v1
kind: Deployment
metadata:
  name: app-backend-v2
  namespace: gateway-conformance-app-backend
  labels:
    app: app-backend-v2
spec:
  replicas: 2
  selector:
    matchLabels:
      app: app-backend-v2
  template:
    metadata:
      labels:
        app: app-backend-v2
    spec:
      containers:
      - name: app-backend-v2
        image: gcr.io/k8s-staging-gateway-api/echo-basic:v20231214-v1.0.0-140-gf544a46e
        env:
        - name: POD_NAME
          valueFrom:
            fieldRef:
              fieldPath: metadata.name
        - name: NAMESPACE
          valueFrom:
            fieldRef:
              fieldPath: metadata.namespace
        - name: SERVICE_NAME
          value: app-backend-v2
        resources:
          requests:
            cpu: 10m
---
apiVersion: v1
kind: Namespace
metadata:
  name: gateway-conformance-web-backend
  labels:
    gateway-conformance: backend
---
apiVersion: v1
kind: Service
metadata:
  name: web-backend
  namespace: gateway-conformance-web-backend
spec:
  selector:
    app: web-backend
  ports:
  - protocol: TCP
    port: 8080
    targetPort: 3000
---
apiVersion: apps/v1
kind: Deployment
metadata:
  name: web-backend
  namespace: gateway-conformance-web-backend
  labels:
    app: web-backend
spec:
  replicas: 2
  selector:
    matchLabels:
      app: web-backend
  template:
    metadata:
      labels:
        app: web-backend
    spec:
      containers:
      - name: web-backend
        image: gcr.io/k8s-staging-gateway-api/echo-basic:v20231214-v1.0.0-140-gf544a46e
        env:
        - name: POD_NAME
          valueFrom:
            fieldRef:
              fieldPath: metadata.name
        - name: NAMESPACE
          valueFrom:
            fieldRef:
              fieldPath: metadata.namespace
        - name: SERVICE_NAME
          value: web-backend
        resources:
          requests:
            cpu: 10m
---
apiVersion: v1
kind: Namespace
metadata:
  name: gateway-preserve-case-backend
---
apiVersion: v1
kind: ConfigMap
metadata:
  name: go-server
  namespace: gateway-preserve-case-backend
data:
  go.mod: |
         module srvr
         go 1.22
         require (
         	github.com/andybalholm/brotli v1.0.5 // indirect
         	github.com/klauspost/compress v1.17.0 // indirect
         	github.com/valyala/bytebufferpool v1.0.0 // indirect
         	github.com/valyala/fasthttp v1.51.0 // indirect
         )
  go.sum: |
         github.com/andybalholm/brotli v1.0.5 h1:8uQZIdzKmjc/iuPu7O2ioW48L81FgatrcpfFmiq/cCs=
         github.com/andybalholm/brotli v1.0.5/go.mod h1:fO7iG3H7G2nSZ7m0zPUDn85XEX2GTukHGRSepvi9Eig=
         github.com/klauspost/compress v1.17.0 h1:Rnbp4K9EjcDuVuHtd0dgA4qNuv9yKDYKK1ulpJwgrqM=
         github.com/klauspost/compress v1.17.0/go.mod h1:ntbaceVETuRiXiv4DpjP66DpAtAGkEQskQzEyD//IeE=
         github.com/valyala/bytebufferpool v1.0.0 h1:GqA5TC/0021Y/b9FG4Oi9Mr3q7XYx6KllzawFIhcdPw=
         github.com/valyala/bytebufferpool v1.0.0/go.mod h1:6bBcMArwyJ5K/AmCkWv1jt77kVWyCJ6HpOuEn7z0Csc=
         github.com/valyala/fasthttp v1.51.0 h1:8b30A5JlZ6C7AS81RsWjYMQmrZG6feChmgAolCl1SqA=
         github.com/valyala/fasthttp v1.51.0/go.mod h1:oI2XroL+lI7vdXyYoQk03bXBThfFl2cVdIA3Xl7cH8g=
  main.go: |
         package main
         import (
         	"encoding/json"
         	"fmt"
         	"log"
         	"github.com/valyala/fasthttp"
         )
         func HandleFastHTTP(ctx *fasthttp.RequestCtx) {
         	ctx.QueryArgs().VisitAll(func(key, value []byte) {
         		if string(key) == "headers" {
         			ctx.Response.Header.Add(string(value), "PrEsEnT")
         		}
         	})
         	headers := map[string][]string{}
         	ctx.Request.Header.VisitAll(func(key, value []byte) {
         		headers[string(key)] = append(headers[string(key)], string(value))
         	})
         	if d, err := json.MarshalIndent(headers, "", "  "); err != nil {
         		ctx.Error(fmt.Sprintf("%s", err), fasthttp.StatusBadRequest)
         	} else {
         		fmt.Fprintf(ctx, string(d)+"\n")
         	}
         }
         func main() {
         	s := fasthttp.Server{
         		Handler:                       HandleFastHTTP,
         		DisableHeaderNamesNormalizing: true,
         	}
            log.Printf("Starting on port 8000")
         	log.Fatal(s.ListenAndServe(":8000"))
         }
---
apiVersion: apps/v1
kind: Deployment
metadata:
  name: golang-app-deployment
  namespace: gateway-preserve-case-backend
spec:
  replicas: 1
  selector:
    matchLabels:
      app: golang-app
  template:
    metadata:
      labels:
        app: golang-app
    spec:
      containers:
      - name: golang-app-container
        command:
        - sh
        - "-c"
        - "cp -a /app /app-live && cd /app-live && go  run . "
        image: golang:1.22.3-alpine
        ports:
        - containerPort: 8000
        volumeMounts:
        - name: go-server
          mountPath: /app
      volumes:
      - name: go-server
        configMap:
          name: go-server
---
apiVersion: v1
kind: Service
metadata:
  name: fasthttp-backend
  namespace: gateway-preserve-case-backend
spec:
  selector:
    app: golang-app
  ports:
  - protocol: TCP
    port: 8000
    targetPort: 8000
---
apiVersion: v1
data:
  tls.crt: LS0tLS1CRUdJTiBDRVJUSUZJQ0FURS0tLS0tCk1JSURPVENDQWlHZ0F3SUJBZ0lVUWNxbnZtQXlkRUtuOEdqWTdjZzVDb3A2QWp3d0RRWUpLb1pJaHZjTkFRRUwKQlFBd1JURUxNQWtHQTFVRUJoTUNRVlV4RXpBUkJnTlZCQWdNQ2xOdmJXVXRVM1JoZEdVeElUQWZCZ05WQkFvTQpHRWx1ZEdWeWJtVjBJRmRwWkdkcGRITWdVSFI1SUV4MFpEQWVGdzB5TkRBMU1USXhOakF3TlROYUZ3MHlOVEExCk1USXhOakF3TlROYU1FVXhDekFKQmdOVkJBWVRBa0ZWTVJNd0VRWURWUVFJREFwVGIyMWxMVk4wWVhSbE1TRXcKSHdZRFZRUUtEQmhKYm5SbGNtNWxkQ0JYYVdSbmFYUnpJRkIwZVNCTWRHUXdnZ0VpTUEwR0NTcUdTSWIzRFFFQgpBUVVBQTRJQkR3QXdnZ0VLQW9JQkFRQ2kzUis1WGx3SnlYSTNidTRVQ3E0NXgwSkdWQVBTVXRFTFlLUkxpOEo2CnlxOStySE1hVUtubDhsdldLaHlCNDk4WkJBdVVGS0RpcGhkS1A2eU0rRGl1azVIa2UrK0NmeGxkUDFiSGZiNlkKSGFWczh2cFMyUThneUF6NEZqc3NnNThMV1NKWTdEeEhSOWJibUVWelhSUjNWOEtDeDVaYVlkZ3RxU0NZTGJMTwozaGtGRGQramZxSzM3RHdiT253d21OQ2R0QmpRSTF1TmF2dm1QZzB0c3pwd29TQUtPRitPR0pHcTZHcDdNY0NtClFHZ3dYNkV0YzMwd3hJQTd6c3RnTWwzT293a3p4NHNMcFdJamdCSDVlVk9oYnB6NXROLzB2VFZ3Z3hlbTlOVisKQURjSTFBcnY5M1ZsaFB6VEFmZUNDUlljeFFiNlp4dnBuMWlRbVIrZkVpT0JBZ01CQUFHaklUQWZNQjBHQTFVZApEZ1FXQkJTMGRnRHNtQ3AyU0pZVzNPa3pkNDZtbFNndHZ6QU5CZ2txaGtpRzl3MEJBUXNGQUFPQ0FRRUFab0NCCnE0M2taV1RZT21QR3JYMU5RMllIVTQ2Y0pzRGxsN2JFL0ZIRUo1eEJEcWRGaUdhWkZBcGRkK3Mra2tkUUw5NUUKcU1SVk9nYS83TUFIL042dlRmb2tXcnVKUUFqaStpLzhGSllWb1VZTWMyeUxqYXp3ZS9ZMHlzTDRWRTNGUlZybApmVHRCTC9nVkhjNk9ZOFBpVFh4eitqdy9FN2kxQkRxZkdSK29sYmt4ZkVmWnhHN0tEZUVtQnVva0dxbDlYQXhSCjMzbnhSbFZuODdxSnJrdUlzdWl2ZzczaVVNMVpGUE1CRVp0OEJjU05MaWhxZEx0b29FVy9mcGZ1am9oaC9yTjUKOFA1ajJpWm9KOGpBS0t4YW5SaWhXTklSNzJtYnJ1R2hYOFRIQkxzczFvZlpLdHBXMzlUOTBTM2hnWkFwSmNZYQp2aGVwSnRtbm9jcHNnYUJiL0E9PQotLS0tLUVORCBDRVJUSUZJQ0FURS0tLS0tCg==
  tls.key: LS0tLS1CRUdJTiBQUklWQVRFIEtFWS0tLS0tCk1JSUV2UUlCQURBTkJna3Foa2lHOXcwQkFRRUZBQVNDQktjd2dnU2pBZ0VBQW9JQkFRQ2kzUis1WGx3SnlYSTMKYnU0VUNxNDV4MEpHVkFQU1V0RUxZS1JMaThKNnlxOStySE1hVUtubDhsdldLaHlCNDk4WkJBdVVGS0RpcGhkSwpQNnlNK0RpdWs1SGtlKytDZnhsZFAxYkhmYjZZSGFWczh2cFMyUThneUF6NEZqc3NnNThMV1NKWTdEeEhSOWJiCm1FVnpYUlIzVjhLQ3g1WmFZZGd0cVNDWUxiTE8zaGtGRGQramZxSzM3RHdiT253d21OQ2R0QmpRSTF1TmF2dm0KUGcwdHN6cHdvU0FLT0YrT0dKR3E2R3A3TWNDbVFHZ3dYNkV0YzMwd3hJQTd6c3RnTWwzT293a3p4NHNMcFdJagpnQkg1ZVZPaGJwejV0Ti8wdlRWd2d4ZW05TlYrQURjSTFBcnY5M1ZsaFB6VEFmZUNDUlljeFFiNlp4dnBuMWlRCm1SK2ZFaU9CQWdNQkFBRUNnZ0VBQkZlOUxUbXNMb3VBWGZTWmdRZStnT0pZbU1pTDZpcG91aWI0Wlk1dFUvM3kKYVZoRXlOVHhuVlRadkoyT2lWc0JzWVNLWUo5TzBaRmFSOUhJSnBHR1BTYzRvOGNYWGpkb2RqUmFrbjdtbDQ2NwprT3JQR0lsQ3ZFb0NVTVdTdkExNXpzMGdmNTZUdmthMjFxL2VHdmtPZ3c3SVBEbVJSNEZpT05nNGt3ODlwRU1FClhNMVROK1NZSGR1eU50RG1wSy90bjFFcUxtOUJUVy9XSk8rMHhLaG1EVStDZnN6Y2hmcS82QitQSVNteEhXUTUKV2JVL3BBNVlvRlM3TWZYbjhMcXVuSG55RGcvNERaQ2NXQkpZZTdZNWtqczVVd2c2MnJBanZxTUZPaWk2ZEgvWgpSQWFWbzlUeEEwZVB4TkZIY2w5M2xuQzRvSGpFV0pvajIzOUdTb3pMWVFLQmdRRGJaNDhNOUpNdkJ2Q2JvSWlXCi9jc3U2ZFRNNmlRTzd3dVJEekhETlpGN0pxWmxOVUhkMU1hZXVYOGhYaE1YeWZpN2FFcGhKMGFZOXNwZ29SdWYKamIyeWVhb3JBbnlOL1VIZ2NjdG5ESWdheEJ0K1JVREZUeE1uTnhrRUVnTnF5WDJCZllOdlNyMmxOVm9PbGhUWQo4VzV6UGJyekNDbUgzSXd6bkhmcW54QVZJUUtCZ1FDK0IwOEVpRERZd1ZKRU9uNyt3eDZyZWlQQklmanBFNUNICjM4ekpYVVBUaWRLZWpORnU4aUlGZmkrdzEvY0VBTTJXcE1xVEtnM2RCSTlzUGZnWXZFSUlvMW5adUFNVnhaY04Kb0k2QXdUckdWMldHSjdQNlNNbjhyWTJhUGRQcDl1ZXE2MFEwZ2p2NVQ1eUliekdPaElmeUpxSXJHYlFvbGdkagp3cXg4K2ZQaVlRS0JnRWJSdklqd0FQb3pBVU1hcER3b200Yi9EeU05aUhvUml1Zzl3VkJEWUR3aUU1K2pleWxCClh3TW8yUEpLVFZ0bVpCVUo2c2hGUnpKa3BwcGVKbTV2OEFWRjVEbVJ5ZWFERXRxQm9LZ1lrVzRpVXNXRlVRemYKSTAyTEtWWDVBb1ZibUZsTnpEa0dKUVRJbmRNTGVwczBBdlRMdmlab1FnK0tqdTZ4Mkxzd3NKNUJBb0dCQUxFcApDUzcxZFd5dkZ1NUxCdGltdWpJdDVhV0o4WkFDVUcyTVpWU1o0Y0VXcmNocENsdi8yMTM1bmFhbVFVRjNLalEyCm9ER0JOSG1JWmRvSkVBS25pSHliSmdwSGRvRFd2SlBVeXVZWXY1M29IdHRxcW0wOWJTcG45eXNFVjB1NWg1UWUKVUhFUHRiQWgyNUtLNzgycG0wQlRhajc2Y0s2aDZIUEdLNTg4UEhZaEFvR0FILzJMS044WnJ3c1R6Nmx6T2c3ZApzdUFuaDVFTUp0TEhTSDJHeFJ5aFcrYVFHdGNxdDZYK1dkNDZnd1BMQjRjd2QzL01nQkFvcFhGazhYV3pTVUlhCnI5SG9SQzZJT2tzQ0lOallCd2h2TjArcm5oN3JzTm5XZVd5Z2tWQ2tERDN5NlNTa2RTZjliOUZzWUJtOHY0VkcKYzFqdmVjWVF6S243QzFRU2FtUnAzRUk9Ci0tLS0tRU5EIFBSSVZBVEUgS0VZLS0tLS0K
kind: Secret
metadata:
  name: my-tls-secret
  namespace: envoy-gateway-system
type: kubernetes.io/tls
---
apiVersion: v1
data:
  ca.crt: |
    -----BEGIN CERTIFICATE-----
    MIIDQzCCAiugAwIBAgIBATANBgkqhkiG9w0BAQsFADBCMRMwEQYDVQQKEwpFbnZv
    eVByb3h5MRAwDgYDVQQLEwdHYXRld2F5MRkwFwYDVQQDExBFbnZveSBHYXRld2F5
    IENBMCAXDTI0MDMxMDE1MzIxN1oYDzIxMjQwMzEwMTYzMjE3WjBCMRMwEQYDVQQK
    EwpFbnZveVByb3h5MRAwDgYDVQQLEwdHYXRld2F5MRkwFwYDVQQDExBFbnZveSBH
    YXRld2F5IENBMIIBIjANBgkqhkiG9w0BAQEFAAOCAQ8AMIIBCgKCAQEA7ZFmGB4e
    m1KdGEohAZBfqydAEGLDHJ1YyfHWdd+vBAevdW64bZx3pggJOtgCnePuFd02rDQS
    dlsJlX/6mFtoQilo6wvxDSJRfaTDbtfTjw+7k8yfd/Jsmh0RWG+UeyI7Na9sXAz7
    b57mpxsCoNowzeK5ETiOGGNWPcjENJkSnBarz5muN00xIZWBU+yN5PLJNxZvxpZJ
    Ol/SSI8sno0e0PxAmp3fe7QaXiZj/TAGJPGuTJkUxrHqyZGJtYUxsS8A0dT1zBjj
    izA5Dp+b5yzYo23Hh7BgpbZ7X4gsDThFuwCD6fHyepuv2zHPqvSsdqg2hAhDp91R
    zrn7a9GxG2VSIwIDAQABo0IwQDAOBgNVHQ8BAf8EBAMCAQYwDwYDVR0TAQH/BAUw
    AwEB/zAdBgNVHQ4EFgQUUpP1aZ1M2KIuPPWrNPDV2c5CngowDQYJKoZIhvcNAQEL
    BQADggEBAGSEkAVz+Z0qS4FmA0q4SCpIIq64bsdEjiUzev7pK1LEK0/Y28QBPixV
    cUXfax18VPR9pls1JgXto9qY+C0hnRZic6611QTJlWK1p6dinQ/eDdYCBC+nv5xx
    ssASwmplIxMvj3S1qF6dr7sMI2ZVD5HElTWdO19UBLyhiKKZW2KxDsYj+5NRwGFe
    G+JuDgq7njUM8mdyYk0NehefdBUEUUCQtnwUtW95/429XwqQROuRDteGT9kjD+Y5
    ea5mW4mfqLeuGJXZs9bdWjKKdLQPrn9IshPysWqz2Hz8dQ1f7N9/g8UWVSjd4cyx
    S5EAolzVv0yB7wHCWCgfG/ckdOTUNnE=
    -----END CERTIFICATE-----
kind: ConfigMap
metadata:
  name: backend-tls-checks-certificate
  namespace: gateway-conformance-infra
---
apiVersion: v1
data:
  tls.crt: LS0tLS1CRUdJTiBDRVJUSUZJQ0FURS0tLS0tCk1JSURZVENDQWttZ0F3SUJBZ0lSQUpiK2x5QTJqZCtlUmRMTzR4Sm5kWVF3RFFZSktvWklodmNOQVFFTEJRQXcKUWpFVE1CRUdBMVVFQ2hNS1JXNTJiM2xRY205NGVURVFNQTRHQTFVRUN4TUhSMkYwWlhkaGVURVpNQmNHQTFVRQpBeE1RUlc1MmIza2dSMkYwWlhkaGVTQkRRVEFnRncweU5EQXpNVEF4TlRNeU1UZGFHQTh5TVRJME1ETXhNREUyCk16SXhOMW93SkRFUU1BNEdBMVVFQ2hNSFFXTnRaU0JEYnpFUU1BNEdBMVVFQXhNSFpHVm1ZWFZzZERDQ0FTSXcKRFFZSktvWklodmNOQVFFQkJRQURnZ0VQQURDQ0FRb0NnZ0VCQUtGUnI2cVV1WFN1N3J5bHcvVmZXbm1kM0RXWgpTcGxDUFR6QUh1V3NpOVVrbW5rTVhNOXN3Y1VQZFUyd2NNSHd1bDNpNGJwTlRkUGVWRG04K3JUVXNmaHMySWZuCmhHNW9WV0JnTkJXVEYzRnpiUmgvc3orK3p6MlBnZ0Fpb3NjYmEyVm5qaExyOUM3a0Q3QnRYNVlvSENGQ3lhT24Kem9WNVdNSnBBNHNCeGdOdkpXSU5aRUNnOUlmSWxSMDZMTGlNTXJCRTVRS2cvTG5EUkpuTEZEVFZCTDdzallpVQpZdVZtRWczMXJaOVpsNXViZ09xSU9uU2ROM2RNM1hhUnBCTWFGVXg5UDlQcmhjS3l5NVRkQ3g2MHBIYXMvaFIxCmFjcEp5VmdmRFVDdXNUUFphVFo1eXM0cmhib1l3WDN5cnZKN29lMHM4QmRZU2thT1NBTElDaU9PWGtVQ0F3RUEKQWFOdU1Hd3dEZ1lEVlIwUEFRSC9CQVFEQWdXZ01CTUdBMVVkSlFRTU1Bb0dDQ3NHQVFVRkJ3TUJNQXdHQTFVZApFd0VCL3dRQ01BQXdId1lEVlIwakJCZ3dGb0FVVXBQMWFaMU0yS0l1UFBXck5QRFYyYzVDbmdvd0ZnWURWUjBSCkJBOHdEWUlMWlhoaGJYQnNaUzVqYjIwd0RRWUpLb1pJaHZjTkFRRUxCUUFEZ2dFQkFBMkk1MmhrcEwwTXZmejQKeDk3ZjV6dlR5a1VtRWhDSVowN0g0anM0WVg2a1hLWVBzRDBlaGJFbzZUSWgyMkpWMkpyWnRuaWhMQnRGQStuUQp2Zk9QcE1LRnJMUU1DWVozMk9Na045T1pWbmNyMmpQNzNhaE9SaWloaGVBczJYTUtybHZmVWVKTFJrSlBlSVB6CnR2TlVacWExMmZ4T0Jsdy9hV1NqVk9lRDVMVm5nUStrQksydGRoL08xSjFWRGgzdVU3RHNZUThmRm1UcWR6ZzYKUWhtbjhaTXFIS3lNeitOdkt1d1h5eEtyeFZKVEl1QzJXZHhGWlZZMzdtZzJ5Vm9OdFhpSFNQMXpxVWV4SHNEKwpzUDBsZy9jUDdlaitOY3Q5WnpudUZBc2U4cUNDZnlaL2hPQ2NCblZabG1GUFgzRCtJSEpVWUpGaWVkYndsZHljCmw1eG1jaFU9Ci0tLS0tRU5EIENFUlRJRklDQVRFLS0tLS0K
  tls.key: LS0tLS1CRUdJTiBSU0EgUFJJVkFURSBLRVktLS0tLQpNSUlFcFFJQkFBS0NBUUVBb1ZHdnFwUzVkSzd1dktYRDlWOWFlWjNjTlpsS21VSTlQTUFlNWF5TDFTU2FlUXhjCnoyekJ4UTkxVGJCd3dmQzZYZUxodWsxTjA5NVVPYno2dE5TeCtHelloK2VFYm1oVllHQTBGWk1YY1hOdEdIK3oKUDc3UFBZK0NBQ0tpeHh0clpXZU9FdXYwTHVRUHNHMWZsaWdjSVVMSm82Zk9oWGxZd21rRGl3SEdBMjhsWWcxawpRS0QwaDhpVkhUb3N1SXd5c0VUbEFxRDh1Y05FbWNzVU5OVUV2dXlOaUpSaTVXWVNEZld0bjFtWG01dUE2b2c2CmRKMDNkMHpkZHBHa0V4b1ZUSDAvMCt1RndyTExsTjBMSHJTa2RxeitGSFZweWtuSldCOE5RSzZ4TTlscE5ubksKeml1RnVoakJmZkt1OG51aDdTendGMWhLUm81SUFzZ0tJNDVlUlFJREFRQUJBb0lCQVFDVGlZUGh2TGVJa2R6aQpSN0RhbnVTK1NiUDJpVVlDdU9RTXhhRDhhVHhTS1hIbHQzckNjak1kcVMrZFovc1lSTFFOM2N5WWVNN3ZNRzFUCmlSUzVnYlZyQVJGZjZrdmlOaVd2U1EwWmxqZGdtVEp6cjRjZWk4STZDUi9hUTlNZnltSUVraHNNRHlSNkpqWjcKSXV6REJkZ0VTM0xpN0R3ak1vSU0rOEl6eGVGMWpTT1ErTjlLcTB3QzMzVzFuOVdIYXZWcWZvcjI0bmVySG9FcwozNmlUMncvdkU1dFJBTFlEbjh6MFp5YUM1d3Nnb3FyTG5UWXlMcnVKWnNGa1NxN25GWEE3cjhXL0dLQjBoL3ZaCmNzYkRlWU1WMjJNckdRTzhYSlAwM3J0cm9DQWJmUUhRd3lEbnpsTFJ3blNGRmhjV0F5UW9qbkozb0RQbzhZaXoKam1meVd5WlpBb0dCQU0vZGtqMGhFZm05SHBBL1dyTGVEb0V5WWtKL3N1R3RyWlpSNS9INnJieHphQ2FlQ3B0UApZQ25JcnBoMjRVYWFvaXFJY0pnazRXRjBmU3RhRnh0SkxSYXpBVElUUFlCZjF0OEEwYkhjN3UxMExiWlZkMG5uCk1lWVJPYlhzQXlvdmxNcm1ZclBPWWFXSEtJL1oyT3NLeC83UkhTcnEwZm1ZcUFYSXpzK2V1Ryt6QW9HQkFNYXMKem9YdlJwVDZGNndYaU5QemFqamc5MHJFMFhZZ0g3VkEvWHJsbUp5MVFRYy8rZzJ1ZXVYMGJ5aVhYY0FMY3BINAoybFlYcEZaelNPRkd6Z01DMEtuQkJyWmxsYWIweUczbWhsWjRtbkFhbmtSUFh4bWpDdmgvZmtkYStlQ1RCMFdHCjBOY3RQSFVvSk9GNWpLNmtxVy9rWVpkWVRPV1FjczNybURFWCtENG5Bb0dCQUwwdkhRenp6MGRyMzZoTGNRSUEKWmxVaUJSb2UzVERYQUhraWZLYllqMDFJQUErOW9VdXZWNGRQOWRBZnluS1hCR2NQbk9Kc0ZwQzdFN3prRnNtbgp0UmpHdkp6VnRCRGxxVXQzbEdKOEFSMHVzdmdUR3ltdytOSTY5VHBrM3BDRGs3bURLMndZdHZpUFpkUmU0alV4CnI4cDBpa1pvUjhrU0xrSnRmQVNzb1pKUEFvR0FWSTk4bjNrR082WnVxT3FqYkVMd2RTRWJZQkdCYlp1aW8wejAKRm5qZWllU0R0d2c5NzlEUnNrcGxmWXRmZGJ2cG1jT25lbms1a3lvaVhPLzhBMEFSZkE4U1FsUGViRjlIWjY5MApnaDEyN2p3R0hPRURneS9vSFhoMlVQeWgyam42SUZlUFQrYUxFdnB4S0I3S0NCTkJvc1E3M1dUUjVldWpVWTN6CkN3SSt3SVVDZ1lFQXJVQ0k4cng3MVd4S3A0dnNObTJpM2JlT3lYa3dVaFhKUmhmL0cwZk5vc2FhT0RvVEdNT1oKVlRRci9hVWJlQ2pWMlZENTEyVkJEQlZnYUNnZ1ZZS3pSMXpJSDFlMXZzVjhQVjN1Snh0Q2FLT3daTHV4OS9HQQp0QzJOKzFTY05GWkxtU3Z0MzU2WG5EL3VwRUcyeVMydmFURDU1K3FVUlVFWk1TWDlPdFpSL2JBPQotLS0tLUVORCBSU0EgUFJJVkFURSBLRVktLS0tLQo=
kind: Secret
metadata:
  name: backend-tls-checks-certificate
  namespace: gateway-conformance-infra
type: kubernetes.io/tls
---
apiVersion: v1
kind: Service
metadata:
  name: tls-backend-2
  namespace: gateway-conformance-infra
spec:
  selector:
    app: tls-backend-2
  ports:
  - protocol: TCP
    port: 443
    targetPort: 8443
---
apiVersion: apps/v1
kind: Deployment
metadata:
  name: tls-backend-2
  namespace: gateway-conformance-infra
  labels:
    app: tls-backend-2
spec:
  replicas: 1
  selector:
    matchLabels:
      app: tls-backend-2
  template:
    metadata:
      labels:
        app: tls-backend-2
    spec:
      containers:
      - name: tls-backend
        image: gcr.io/k8s-staging-gateway-api/echo-basic:v20231214-v1.0.0-140-gf544a46e
        volumeMounts:
        - name: secret-volume
          mountPath: /etc/secret-volume
        env:
        - name: POD_NAME
          valueFrom:
            fieldRef:
              fieldPath: metadata.name
        - name: NAMESPACE
          valueFrom:
            fieldRef:
              fieldPath: metadata.namespace
        - name: SERVICE_NAME
          value: tls-backend-2
        - name: TLS_SERVER_CERT
          value: /etc/secret-volume/crt
        - name: TLS_SERVER_PRIVKEY
          value: /etc/secret-volume/key
        resources:
          requests:
            cpu: 10m
      volumes:
      - name: secret-volume
        secret:
          secretName: backend-tls-checks-certificate
          items:
          - key: tls.crt
            path: crt
          - key: tls.key
            path: key
---
apiVersion: v1
data:
  tls.crt: LS0tLS1CRUdJTiBDRVJUSUZJQ0FURS0tLS0tCk1JSURZVENDQWttZ0F3SUJBZ0lSQUpiK2x5QTJqZCtlUmRMTzR4Sm5kWVF3RFFZSktvWklodmNOQVFFTEJRQXcKUWpFVE1CRUdBMVVFQ2hNS1JXNTJiM2xRY205NGVURVFNQTRHQTFVRUN4TUhSMkYwWlhkaGVURVpNQmNHQTFVRQpBeE1RUlc1MmIza2dSMkYwWlhkaGVTQkRRVEFnRncweU5EQXpNVEF4TlRNeU1UZGFHQTh5TVRJME1ETXhNREUyCk16SXhOMW93SkRFUU1BNEdBMVVFQ2hNSFFXTnRaU0JEYnpFUU1BNEdBMVVFQXhNSFpHVm1ZWFZzZERDQ0FTSXcKRFFZSktvWklodmNOQVFFQkJRQURnZ0VQQURDQ0FRb0NnZ0VCQUtGUnI2cVV1WFN1N3J5bHcvVmZXbm1kM0RXWgpTcGxDUFR6QUh1V3NpOVVrbW5rTVhNOXN3Y1VQZFUyd2NNSHd1bDNpNGJwTlRkUGVWRG04K3JUVXNmaHMySWZuCmhHNW9WV0JnTkJXVEYzRnpiUmgvc3orK3p6MlBnZ0Fpb3NjYmEyVm5qaExyOUM3a0Q3QnRYNVlvSENGQ3lhT24Kem9WNVdNSnBBNHNCeGdOdkpXSU5aRUNnOUlmSWxSMDZMTGlNTXJCRTVRS2cvTG5EUkpuTEZEVFZCTDdzallpVQpZdVZtRWczMXJaOVpsNXViZ09xSU9uU2ROM2RNM1hhUnBCTWFGVXg5UDlQcmhjS3l5NVRkQ3g2MHBIYXMvaFIxCmFjcEp5VmdmRFVDdXNUUFphVFo1eXM0cmhib1l3WDN5cnZKN29lMHM4QmRZU2thT1NBTElDaU9PWGtVQ0F3RUEKQWFOdU1Hd3dEZ1lEVlIwUEFRSC9CQVFEQWdXZ01CTUdBMVVkSlFRTU1Bb0dDQ3NHQVFVRkJ3TUJNQXdHQTFVZApFd0VCL3dRQ01BQXdId1lEVlIwakJCZ3dGb0FVVXBQMWFaMU0yS0l1UFBXck5QRFYyYzVDbmdvd0ZnWURWUjBSCkJBOHdEWUlMWlhoaGJYQnNaUzVqYjIwd0RRWUpLb1pJaHZjTkFRRUxCUUFEZ2dFQkFBMkk1MmhrcEwwTXZmejQKeDk3ZjV6dlR5a1VtRWhDSVowN0g0anM0WVg2a1hLWVBzRDBlaGJFbzZUSWgyMkpWMkpyWnRuaWhMQnRGQStuUQp2Zk9QcE1LRnJMUU1DWVozMk9Na045T1pWbmNyMmpQNzNhaE9SaWloaGVBczJYTUtybHZmVWVKTFJrSlBlSVB6CnR2TlVacWExMmZ4T0Jsdy9hV1NqVk9lRDVMVm5nUStrQksydGRoL08xSjFWRGgzdVU3RHNZUThmRm1UcWR6ZzYKUWhtbjhaTXFIS3lNeitOdkt1d1h5eEtyeFZKVEl1QzJXZHhGWlZZMzdtZzJ5Vm9OdFhpSFNQMXpxVWV4SHNEKwpzUDBsZy9jUDdlaitOY3Q5WnpudUZBc2U4cUNDZnlaL2hPQ2NCblZabG1GUFgzRCtJSEpVWUpGaWVkYndsZHljCmw1eG1jaFU9Ci0tLS0tRU5EIENFUlRJRklDQVRFLS0tLS0K
  tls.key: LS0tLS1CRUdJTiBSU0EgUFJJVkFURSBLRVktLS0tLQpNSUlFcFFJQkFBS0NBUUVBb1ZHdnFwUzVkSzd1dktYRDlWOWFlWjNjTlpsS21VSTlQTUFlNWF5TDFTU2FlUXhjCnoyekJ4UTkxVGJCd3dmQzZYZUxodWsxTjA5NVVPYno2dE5TeCtHelloK2VFYm1oVllHQTBGWk1YY1hOdEdIK3oKUDc3UFBZK0NBQ0tpeHh0clpXZU9FdXYwTHVRUHNHMWZsaWdjSVVMSm82Zk9oWGxZd21rRGl3SEdBMjhsWWcxawpRS0QwaDhpVkhUb3N1SXd5c0VUbEFxRDh1Y05FbWNzVU5OVUV2dXlOaUpSaTVXWVNEZld0bjFtWG01dUE2b2c2CmRKMDNkMHpkZHBHa0V4b1ZUSDAvMCt1RndyTExsTjBMSHJTa2RxeitGSFZweWtuSldCOE5RSzZ4TTlscE5ubksKeml1RnVoakJmZkt1OG51aDdTendGMWhLUm81SUFzZ0tJNDVlUlFJREFRQUJBb0lCQVFDVGlZUGh2TGVJa2R6aQpSN0RhbnVTK1NiUDJpVVlDdU9RTXhhRDhhVHhTS1hIbHQzckNjak1kcVMrZFovc1lSTFFOM2N5WWVNN3ZNRzFUCmlSUzVnYlZyQVJGZjZrdmlOaVd2U1EwWmxqZGdtVEp6cjRjZWk4STZDUi9hUTlNZnltSUVraHNNRHlSNkpqWjcKSXV6REJkZ0VTM0xpN0R3ak1vSU0rOEl6eGVGMWpTT1ErTjlLcTB3QzMzVzFuOVdIYXZWcWZvcjI0bmVySG9FcwozNmlUMncvdkU1dFJBTFlEbjh6MFp5YUM1d3Nnb3FyTG5UWXlMcnVKWnNGa1NxN25GWEE3cjhXL0dLQjBoL3ZaCmNzYkRlWU1WMjJNckdRTzhYSlAwM3J0cm9DQWJmUUhRd3lEbnpsTFJ3blNGRmhjV0F5UW9qbkozb0RQbzhZaXoKam1meVd5WlpBb0dCQU0vZGtqMGhFZm05SHBBL1dyTGVEb0V5WWtKL3N1R3RyWlpSNS9INnJieHphQ2FlQ3B0UApZQ25JcnBoMjRVYWFvaXFJY0pnazRXRjBmU3RhRnh0SkxSYXpBVElUUFlCZjF0OEEwYkhjN3UxMExiWlZkMG5uCk1lWVJPYlhzQXlvdmxNcm1ZclBPWWFXSEtJL1oyT3NLeC83UkhTcnEwZm1ZcUFYSXpzK2V1Ryt6QW9HQkFNYXMKem9YdlJwVDZGNndYaU5QemFqamc5MHJFMFhZZ0g3VkEvWHJsbUp5MVFRYy8rZzJ1ZXVYMGJ5aVhYY0FMY3BINAoybFlYcEZaelNPRkd6Z01DMEtuQkJyWmxsYWIweUczbWhsWjRtbkFhbmtSUFh4bWpDdmgvZmtkYStlQ1RCMFdHCjBOY3RQSFVvSk9GNWpLNmtxVy9rWVpkWVRPV1FjczNybURFWCtENG5Bb0dCQUwwdkhRenp6MGRyMzZoTGNRSUEKWmxVaUJSb2UzVERYQUhraWZLYllqMDFJQUErOW9VdXZWNGRQOWRBZnluS1hCR2NQbk9Kc0ZwQzdFN3prRnNtbgp0UmpHdkp6VnRCRGxxVXQzbEdKOEFSMHVzdmdUR3ltdytOSTY5VHBrM3BDRGs3bURLMndZdHZpUFpkUmU0alV4CnI4cDBpa1pvUjhrU0xrSnRmQVNzb1pKUEFvR0FWSTk4bjNrR082WnVxT3FqYkVMd2RTRWJZQkdCYlp1aW8wejAKRm5qZWllU0R0d2c5NzlEUnNrcGxmWXRmZGJ2cG1jT25lbms1a3lvaVhPLzhBMEFSZkE4U1FsUGViRjlIWjY5MApnaDEyN2p3R0hPRURneS9vSFhoMlVQeWgyam42SUZlUFQrYUxFdnB4S0I3S0NCTkJvc1E3M1dUUjVldWpVWTN6CkN3SSt3SVVDZ1lFQXJVQ0k4cng3MVd4S3A0dnNObTJpM2JlT3lYa3dVaFhKUmhmL0cwZk5vc2FhT0RvVEdNT1oKVlRRci9hVWJlQ2pWMlZENTEyVkJEQlZnYUNnZ1ZZS3pSMXpJSDFlMXZzVjhQVjN1Snh0Q2FLT3daTHV4OS9HQQp0QzJOKzFTY05GWkxtU3Z0MzU2WG5EL3VwRUcyeVMydmFURDU1K3FVUlVFWk1TWDlPdFpSL2JBPQotLS0tLUVORCBSU0EgUFJJVkFURSBLRVktLS0tLQo=
kind: Secret
metadata:
  name: backend-tls-certificate
  namespace: gateway-conformance-infra
type: kubernetes.io/tls
---
apiVersion: v1
kind: ConfigMap
metadata:
  name: envoy-als
  namespace: monitoring
data:
  go.mod: |
    module envoy-als
    go 1.22
    require (
        github.com/envoyproxy/go-control-plane v0.12.0
        github.com/prometheus/client_golang v1.19.1
        google.golang.org/grpc v1.64.0
    )

    require (
        github.com/beorn7/perks v1.0.1 // indirect
        github.com/cespare/xxhash/v2 v2.2.0 // indirect
        github.com/cncf/xds/go v0.0.0-20240318125728-8a4994d93e50 // indirect
        github.com/envoyproxy/protoc-gen-validate v1.0.4 // indirect
        github.com/golang/protobuf v1.5.4 // indirect
        github.com/prometheus/client_model v0.5.0 // indirect
        github.com/prometheus/common v0.48.0 // indirect
        github.com/prometheus/procfs v0.12.0 // indirect
        golang.org/x/net v0.22.0 // indirect
        golang.org/x/sys v0.18.0 // indirect
        golang.org/x/text v0.14.0 // indirect
        google.golang.org/genproto/googleapis/rpc v0.0.0-20240318140521-94a12d6c2237 // indirect
        google.golang.org/protobuf v1.33.0 // indirect
    )
  go.sum: |
    github.com/beorn7/perks v1.0.1 h1:VlbKKnNfV8bJzeqoa4cOKqO6bYr3WgKZxO8Z16+hsOM=
    github.com/beorn7/perks v1.0.1/go.mod h1:G2ZrVWU2WbWT9wwq4/hrbKbnv/1ERSJQ0ibhJ6rlkpw=
    github.com/cespare/xxhash/v2 v2.2.0 h1:DC2CZ1Ep5Y4k3ZQ899DldepgrayRUGE6BBZ/cd9Cj44=
    github.com/cespare/xxhash/v2 v2.2.0/go.mod h1:VGX0DQ3Q6kWi7AoAeZDth3/j3BFtOZR5XLFGgcrjCOs=
    github.com/cncf/xds/go v0.0.0-20240318125728-8a4994d93e50 h1:DBmgJDC9dTfkVyGgipamEh2BpGYxScCH1TOF1LL1cXc=
    github.com/cncf/xds/go v0.0.0-20240318125728-8a4994d93e50/go.mod h1:5e1+Vvlzido69INQaVO6d87Qn543Xr6nooe9Kz7oBFM=
    github.com/davecgh/go-spew v1.1.1 h1:vj9j/u1bqnvCEfJOwUhtlOARqs3+rkHYY13jYWTU97c=
    github.com/davecgh/go-spew v1.1.1/go.mod h1:J7Y8YcW2NihsgmVo/mv3lAwl/skON4iLHjSsI+c5H38=
    github.com/envoyproxy/go-control-plane v0.12.0 h1:4X+VP1GHd1Mhj6IB5mMeGbLCleqxjletLK6K0rbxyZI=
    github.com/envoyproxy/go-control-plane v0.12.0/go.mod h1:ZBTaoJ23lqITozF0M6G4/IragXCQKCnYbmlmtHvwRG0=
    github.com/envoyproxy/protoc-gen-validate v1.0.4 h1:gVPz/FMfvh57HdSJQyvBtF00j8JU4zdyUgIUNhlgg0A=
    github.com/envoyproxy/protoc-gen-validate v1.0.4/go.mod h1:qys6tmnRsYrQqIhm2bvKZH4Blx/1gTIZ2UKVY1M+Yew=
    github.com/golang/protobuf v1.5.4 h1:i7eJL8qZTpSEXOPTxNKhASYpMn+8e5Q6AdndVa1dWek=
    github.com/golang/protobuf v1.5.4/go.mod h1:lnTiLA8Wa4RWRcIUkrtSVa5nRhsEGBg48fD6rSs7xps=
    github.com/google/go-cmp v0.6.0 h1:ofyhxvXcZhMsU5ulbFiLKl/XBFqE1GSq7atu8tAmTRI=
    github.com/google/go-cmp v0.6.0/go.mod h1:17dUlkBOakJ0+DkrSSNjCkIjxS6bF9zb3elmeNGIjoY=
    github.com/prometheus/client_golang v1.19.1 h1:wZWJDwK+NameRJuPGDhlnFgx8e8HN3XHQeLaYJFJBOE=
    github.com/prometheus/client_golang v1.19.1/go.mod h1:mP78NwGzrVks5S2H6ab8+ZZGJLZUq1hoULYBAYBw1Ho=
    github.com/prometheus/client_model v0.5.0 h1:VQw1hfvPvk3Uv6Qf29VrPF32JB6rtbgI6cYPYQjL0Qw=
    github.com/prometheus/client_model v0.5.0/go.mod h1:dTiFglRmd66nLR9Pv9f0mZi7B7fk5Pm3gvsjB5tr+kI=
    github.com/prometheus/common v0.48.0 h1:QO8U2CdOzSn1BBsmXJXduaaW+dY/5QLjfB8svtSzKKE=
    github.com/prometheus/common v0.48.0/go.mod h1:0/KsvlIEfPQCQ5I2iNSAWKPZziNCvRs5EC6ILDTlAPc=
    github.com/prometheus/procfs v0.12.0 h1:jluTpSng7V9hY0O2R9DzzJHYb2xULk9VTR1V1R/k6Bo=
    github.com/prometheus/procfs v0.12.0/go.mod h1:pcuDEFsWDnvcgNzo4EEweacyhjeA9Zk3cnaOZAZEfOo=
    golang.org/x/net v0.22.0 h1:9sGLhx7iRIHEiX0oAJ3MRZMUCElJgy7Br1nO+AMN3Tc=
    golang.org/x/net v0.22.0/go.mod h1:JKghWKKOSdJwpW2GEx0Ja7fmaKnMsbu+MWVZTokSYmg=
    golang.org/x/sys v0.18.0 h1:DBdB3niSjOA/O0blCZBqDefyWNYveAYMNF1Wum0DYQ4=
    golang.org/x/sys v0.18.0/go.mod h1:/VUhepiaJMQUp4+oa/7Zr1D23ma6VTLIYjOOTFZPUcA=
    golang.org/x/text v0.14.0 h1:ScX5w1eTa3QqT8oi6+ziP7dTV1S2+ALU0bI+0zXKWiQ=
    golang.org/x/text v0.14.0/go.mod h1:18ZOQIKpY8NJVqYksKHtTdi31H5itFRjB5/qKTNYzSU=
    google.golang.org/genproto/googleapis/rpc v0.0.0-20240318140521-94a12d6c2237 h1:NnYq6UN9ReLM9/Y01KWNOWyI5xQ9kbIms5GGJVwS/Yc=
    google.golang.org/genproto/googleapis/rpc v0.0.0-20240318140521-94a12d6c2237/go.mod h1:WtryC6hu0hhx87FDGxWCDptyssuo68sk10vYjF+T9fY=
    google.golang.org/grpc v1.64.0 h1:KH3VH9y/MgNQg1dE7b3XfVK0GsPSIzJwdF617gUSbvY=
    google.golang.org/grpc v1.64.0/go.mod h1:oxjF8E3FBnjp+/gVFYdWacaLDx9na1aqy9oovLpxQYg=
    google.golang.org/protobuf v1.33.0 h1:uNO2rsAINq/JlFpSdYEKIZ0uKD/R9cpdv0T+yoGwGmI=
    google.golang.org/protobuf v1.33.0/go.mod h1:c6P6GXX6sHbq/GpV6MGZEdwhWPcYBgnhAHhKbcUYpos=
  main.go: |
    package main

    import (
      "log"
      "net"
      "net/http"

      alsv2 "github.com/envoyproxy/go-control-plane/envoy/service/accesslog/v2"
      alsv3 "github.com/envoyproxy/go-control-plane/envoy/service/accesslog/v3"
      "github.com/prometheus/client_golang/prometheus"
      "github.com/prometheus/client_golang/prometheus/promhttp"

      "google.golang.org/grpc"
    )

    var (
      LogCount = prometheus.NewCounterVec(prometheus.CounterOpts{
          Name: "log_count",
          Help: "The total number of logs received.",
      }, []string{"api_version"})
    )

    func init() {
      // Register the summary and the histogram with Prometheus's default registry.
      prometheus.MustRegister(LogCount)
    }

    type ALSServer struct {
    }

    func (a *ALSServer) StreamAccessLogs(logStream alsv2.AccessLogService_StreamAccessLogsServer) error {
      log.Println("Streaming als v2 logs")
      for {
          data, err := logStream.Recv()
          if err != nil {
              return err
          }

          httpLogs := data.GetHttpLogs()
          if httpLogs != nil {
              LogCount.WithLabelValues("v2").Add(float64(len(httpLogs.LogEntry)))
          }

          log.Printf("Received v2 log data: %s\n", data.String())
      }
    }

    type ALSServerV3 struct {
    }

    func (a *ALSServerV3) StreamAccessLogs(logStream alsv3.AccessLogService_StreamAccessLogsServer) error {
      log.Println("Streaming als v3 logs")
      for {
          data, err := logStream.Recv()
          if err != nil {
              return err
          }

          httpLogs := data.GetHttpLogs()
          if httpLogs != nil {
              LogCount.WithLabelValues("v3").Add(float64(len(httpLogs.LogEntry)))
          }

          log.Printf("Received v3 log data: %s\n", data.String())
      }
    }

    func NewALSServer() *ALSServer {
      return &ALSServer{}
    }

    func NewALSServerV3() *ALSServerV3 {
      return &ALSServerV3{}
    }

    func main() {
      mux := http.NewServeMux()
      if err := addMonitor(mux); err != nil {
          log.Printf("could not establish self-monitoring: %v\n", err)
      }

      s := &http.Server{
          Addr:    ":19001",
          Handler: mux,
      }

      go func() {
          s.ListenAndServe()
      }()

      listener, err := net.Listen("tcp", "0.0.0.0:8080")
      if err != nil {
          log.Fatalf("Failed to start listener on port 8080: %v", err)
      }

      var opts []grpc.ServerOption
      grpcServer := grpc.NewServer(opts...)
      alsv2.RegisterAccessLogServiceServer(grpcServer, NewALSServer())
      alsv3.RegisterAccessLogServiceServer(grpcServer, NewALSServerV3())
      log.Println("Starting ALS Server")
      if err := grpcServer.Serve(listener); err != nil {
          log.Fatalf("grpc serve err: %v", err)
      }
    }

    func addMonitor(mux *http.ServeMux) error {
      mux.Handle("/metrics", promhttp.HandlerFor(prometheus.DefaultGatherer, promhttp.HandlerOpts{EnableOpenMetrics: true}))

      return nil
    }

---
apiVersion: apps/v1
kind: Deployment
metadata:
  name: envoy-als
  namespace: monitoring
spec:
  replicas: 1
  selector:
    matchLabels:
      app: envoy-als
  template:
    metadata:
      annotations:
        prometheus.io/scrape: "true"
        prometheus.io/port: "19001"
      labels:
        app: envoy-als
    spec:
      containers:
      - name: envoy-als
        command:
        - sh
        - "-c"
        - "cp -a /app /app-live && cd /app-live && go run . "
        image: golang:1.22.3-alpine
        ports:
        - containerPort: 8080
        - containerPort: 19001
        volumeMounts:
        - name: envoy-als
          mountPath: /app
      volumes:
      - name: envoy-als
        configMap:
          name: envoy-als
---
apiVersion: v1
kind: Service
metadata:
  name: envoy-als
  namespace: monitoring
spec:
  selector:
    app: envoy-als
  type: LoadBalancer
  ports:
  - name: grpc-als
    protocol: TCP
    appProtocol: grpc
    port: 8080
    targetPort: 8080
  - name: http-monitoring
    protocol: TCP
    port: 19001
<<<<<<< HEAD
    targetPort: 19001
---
apiVersion: gateway.networking.k8s.io/v1
kind: Gateway
metadata:
  name: eg-special-case
  namespace: gateway-conformance-infra
spec:
  gatewayClassName: "{GATEWAY_CLASS_NAME}"
  listeners:
  - name: http
    port: 80
    protocol: HTTP
    allowedRoutes:
      namespaces:
        from: All
  infrastructure:
    parametersRef:
      group: gateway.envoyproxy.io
      kind: EnvoyProxy
      name: zipkin-tracing
---
#  This is a EnvoyProxy used for Zipkin tracing and will
#  target to the eg-special-case Gateway
apiVersion: gateway.envoyproxy.io/v1alpha1
kind: EnvoyProxy
metadata:
  name: zipkin-tracing
  namespace: gateway-conformance-infra
spec:
  logging:
    level:
      default: debug
  telemetry:
    tracing:
      provider:
        type: Zipkin
        backendRefs:
        - name: otel-collector
          namespace: monitoring
          port: 9411
        zipkin:
          enable128BitTraceId: true
      customTags:
        "provider":
          type: Literal
          literal:
            value: "zipkin"
        "k8s.cluster.name":
          type: Literal
          literal:
            value: "envoy-gateway"
        "k8s.pod.name":
          type: Environment
          environment:
            name: ENVOY_POD_NAME
            defaultValue: "-"
        "k8s.namespace.name":
          type: Environment
          environment:
            name: ENVOY_GATEWAY_NAMESPACE
            defaultValue: "envoy-gateway-system"
  shutdown:
    drainTimeout: 5s
    minDrainDuration: 1s

# Important: please do not add resources to this manifest unless they are shared resources used by multiple tests.
# If you need to add resources specific to a single test, please add them to the test's manifest file in the testdata directory.
=======
    targetPort: 19001
>>>>>>> 435a4dc1
<|MERGE_RESOLUTION|>--- conflicted
+++ resolved
@@ -6,7 +6,6 @@
 # namespace):
 # - same-namespace (only supports route in same ns)
 # - all-namespaces (supports routes in all ns)
-# - backend-namespaces (supports routes in ns with backend label)
 apiVersion: v1
 kind: Namespace
 metadata:
@@ -49,55 +48,6 @@
       kind: EnvoyProxy
       name: zipkin-tracing
       namespace: envoy-gateway-system
----
-<<<<<<< HEAD
-apiVersion: gateway.networking.k8s.io/v1beta1
-kind: Gateway
-metadata:
-  name: my-tcp-gateway
-=======
-apiVersion: gateway.networking.k8s.io/v1
-kind: Gateway
-metadata:
-  name: backend-namespaces
->>>>>>> 435a4dc1
-  namespace: gateway-conformance-infra
-spec:
-  gatewayClassName: "{GATEWAY_CLASS_NAME}"
-  listeners:
-<<<<<<< HEAD
-  - name: foo
-    protocol: TCP
-    port: 8080
-    allowedRoutes:
-      kinds:
-      - kind: TCPRoute
-  - name: bar
-    protocol: TCP
-    port: 8090
-    allowedRoutes:
-      kinds:
-      - kind: TCPRoute
-=======
-  - name: https
-    port: 443
-    protocol: HTTPS
-    tls:
-      certificateRefs:
-      - group: ""
-        kind: Secret
-        name: backend-tls-certificate
-      mode: Terminate
-  - name: http
-    port: 80
-    protocol: HTTP
-    allowedRoutes:
-      namespaces:
-        from: Selector
-        selector:
-          matchLabels:
-            gateway-conformance: backend
->>>>>>> 435a4dc1
 ---
 apiVersion: v1
 kind: Service
@@ -934,75 +884,4 @@
   - name: http-monitoring
     protocol: TCP
     port: 19001
-<<<<<<< HEAD
-    targetPort: 19001
----
-apiVersion: gateway.networking.k8s.io/v1
-kind: Gateway
-metadata:
-  name: eg-special-case
-  namespace: gateway-conformance-infra
-spec:
-  gatewayClassName: "{GATEWAY_CLASS_NAME}"
-  listeners:
-  - name: http
-    port: 80
-    protocol: HTTP
-    allowedRoutes:
-      namespaces:
-        from: All
-  infrastructure:
-    parametersRef:
-      group: gateway.envoyproxy.io
-      kind: EnvoyProxy
-      name: zipkin-tracing
----
-#  This is a EnvoyProxy used for Zipkin tracing and will
-#  target to the eg-special-case Gateway
-apiVersion: gateway.envoyproxy.io/v1alpha1
-kind: EnvoyProxy
-metadata:
-  name: zipkin-tracing
-  namespace: gateway-conformance-infra
-spec:
-  logging:
-    level:
-      default: debug
-  telemetry:
-    tracing:
-      provider:
-        type: Zipkin
-        backendRefs:
-        - name: otel-collector
-          namespace: monitoring
-          port: 9411
-        zipkin:
-          enable128BitTraceId: true
-      customTags:
-        "provider":
-          type: Literal
-          literal:
-            value: "zipkin"
-        "k8s.cluster.name":
-          type: Literal
-          literal:
-            value: "envoy-gateway"
-        "k8s.pod.name":
-          type: Environment
-          environment:
-            name: ENVOY_POD_NAME
-            defaultValue: "-"
-        "k8s.namespace.name":
-          type: Environment
-          environment:
-            name: ENVOY_GATEWAY_NAMESPACE
-            defaultValue: "envoy-gateway-system"
-  shutdown:
-    drainTimeout: 5s
-    minDrainDuration: 1s
-
-# Important: please do not add resources to this manifest unless they are shared resources used by multiple tests.
-# If you need to add resources specific to a single test, please add them to the test's manifest file in the testdata directory.
-=======
-    targetPort: 19001
->>>>>>> 435a4dc1
+    targetPort: 19001