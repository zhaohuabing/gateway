module github.com/envoyproxy/gateway

go 1.21

require (
	github.com/cncf/xds/go v0.0.0-20231128003011-0fa0005c9caa
	github.com/davecgh/go-spew v1.1.1
	github.com/envoyproxy/go-control-plane v0.12.0
	github.com/envoyproxy/ratelimit v1.4.1-0.20230427142404-e2a87f41d3a7
	github.com/evanphx/json-patch/v5 v5.9.0
	github.com/go-logfmt/logfmt v0.6.0
	github.com/go-logr/logr v1.4.1
	github.com/go-logr/zapr v1.3.0
	github.com/gogo/protobuf v1.3.2
	github.com/golang/protobuf v1.5.3
	github.com/google/go-cmp v0.6.0
	github.com/grafana/tempo v1.5.0
	github.com/miekg/dns v1.1.58
	github.com/prometheus/client_golang v1.19.0
	github.com/prometheus/common v0.49.0
	github.com/spf13/cobra v1.8.0
	github.com/spf13/pflag v1.0.5
	github.com/stretchr/testify v1.8.4
	github.com/telepresenceio/watchable v0.0.0-20220726211108-9bb86f92afa7
	github.com/tsaarni/certyaml v0.9.3
	go.opentelemetry.io/otel v1.24.0
	go.opentelemetry.io/otel/exporters/otlp/otlpmetric/otlpmetricgrpc v1.24.0
	go.opentelemetry.io/otel/exporters/otlp/otlpmetric/otlpmetrichttp v1.24.0
	go.opentelemetry.io/otel/exporters/prometheus v0.46.0
	go.opentelemetry.io/otel/metric v1.24.0
	go.opentelemetry.io/otel/sdk/metric v1.24.0
	go.opentelemetry.io/proto/otlp v1.1.0
	go.uber.org/zap v1.26.0
	golang.org/x/exp v0.0.0-20231006140011-7918f672742d
	golang.org/x/sys v0.17.0
	google.golang.org/grpc v1.62.0
	google.golang.org/protobuf v1.32.0
	gopkg.in/yaml.v3 v3.0.1
	k8s.io/api v0.29.2
	k8s.io/apiextensions-apiserver v0.29.2
	k8s.io/apimachinery v0.29.2
	k8s.io/cli-runtime v0.29.2
	k8s.io/client-go v0.29.2
	k8s.io/kubectl v0.29.2
	k8s.io/utils v0.0.0-20230726121419-3b25d923346b
	sigs.k8s.io/controller-runtime v0.17.2
	sigs.k8s.io/gateway-api v1.0.0
	sigs.k8s.io/mcs-api v0.1.0
	sigs.k8s.io/yaml v1.4.0
)

require (
	github.com/Azure/go-ansiterm v0.0.0-20210617225240-d185dfc1b5a1 // indirect
	github.com/MakeNowJust/heredoc v1.0.0 // indirect
	github.com/beorn7/perks v1.0.1 // indirect
	github.com/cenkalti/backoff/v4 v4.2.1 // indirect
	github.com/census-instrumentation/opencensus-proto v0.4.1 // indirect
	github.com/cespare/xxhash/v2 v2.2.0 // indirect
	github.com/chai2010/gettext-go v1.0.2 // indirect
	github.com/emicklei/go-restful/v3 v3.11.0 // indirect
	github.com/envoyproxy/protoc-gen-validate v1.0.4 // indirect
	github.com/evanphx/json-patch v5.9.0+incompatible
	github.com/exponent-io/jsonpath v0.0.0-20151013193312-d6023ce2651d // indirect
	github.com/fsnotify/fsnotify v1.7.0 // indirect
	github.com/go-asn1-ber/asn1-ber v1.5.5 // indirect
	github.com/go-errors/errors v1.4.2 // indirect
	github.com/go-logr/stdr v1.2.2 // indirect
	github.com/go-openapi/jsonpointer v0.20.0 // indirect
	github.com/go-openapi/jsonreference v0.20.2 // indirect
	github.com/go-openapi/swag v0.22.4 // indirect
	github.com/golang/groupcache v0.0.0-20210331224755-41bb18bfe9da // indirect
	github.com/google/btree v1.0.1 // indirect
	github.com/google/gnostic-models v0.6.8 // indirect
	github.com/google/gofuzz v1.2.0 // indirect
	github.com/google/shlex v0.0.0-20191202100458-e7afc7fbc510 // indirect
	github.com/google/uuid v1.6.0 // indirect
	github.com/gorilla/websocket v1.5.0 // indirect
	github.com/gregjones/httpcache v0.0.0-20180305231024-9cad4c3443a7 // indirect
	github.com/grpc-ecosystem/grpc-gateway/v2 v2.19.0 // indirect
	github.com/imdario/mergo v0.3.16 // indirect
	github.com/inconshreveable/mousetrap v1.1.0 // indirect
	github.com/josharian/intern v1.0.0 // indirect
	github.com/json-iterator/go v1.1.12 // indirect
	github.com/kelseyhightower/envconfig v1.4.0 // indirect
	github.com/liggitt/tabwriter v0.0.0-20181228230101-89fcab3d43de // indirect
	github.com/lyft/gostats v0.4.1 // indirect
	github.com/mailru/easyjson v0.7.7 // indirect
	github.com/mitchellh/go-wordwrap v1.0.1 // indirect
	github.com/moby/spdystream v0.2.0 // indirect
	github.com/moby/term v0.0.0-20221205130635-1aeaba878587 // indirect
	github.com/modern-go/concurrent v0.0.0-20180306012644-bacd9c7ef1dd // indirect
	github.com/modern-go/reflect2 v1.0.2 // indirect
	github.com/monochromegane/go-gitignore v0.0.0-20200626010858-205db1a8cc00 // indirect
	github.com/munnerz/goautoneg v0.0.0-20191010083416-a7dc8b61c822 // indirect
	github.com/mxk/go-flowrate v0.0.0-20140419014527-cca7078d478f // indirect
	github.com/peterbourgon/diskv v2.0.1+incompatible // indirect
	github.com/pkg/errors v0.9.1 // indirect
	github.com/pmezard/go-difflib v1.0.0 // indirect
	github.com/prometheus/client_model v0.6.0 // indirect
	github.com/prometheus/procfs v0.12.0 // indirect
	github.com/russross/blackfriday/v2 v2.1.0 // indirect
	github.com/sirupsen/logrus v1.9.0 // indirect
	github.com/tsaarni/x500dn v1.0.0 // indirect
	github.com/xlab/treeprint v1.2.0 // indirect
	go.opentelemetry.io/otel/sdk v1.24.0 // indirect
	go.opentelemetry.io/otel/trace v1.24.0 // indirect
	go.starlark.net v0.0.0-20230525235612-a134d8f9ddca // indirect
	go.uber.org/multierr v1.11.0 // indirect
	golang.org/x/mod v0.14.0 // indirect
<<<<<<< HEAD
	golang.org/x/net v0.20.0
	golang.org/x/oauth2 v0.16.0 // indirect
=======
	golang.org/x/net v0.21.0 // indirect
	golang.org/x/oauth2 v0.17.0 // indirect
>>>>>>> ca572b8d
	golang.org/x/sync v0.6.0 // indirect
	golang.org/x/term v0.17.0 // indirect
	golang.org/x/text v0.14.0 // indirect
	golang.org/x/time v0.3.0 // indirect
	golang.org/x/tools v0.17.0 // indirect
	gomodules.xyz/jsonpatch/v2 v2.4.0 // indirect
	google.golang.org/appengine v1.6.8 // indirect
	google.golang.org/genproto v0.0.0-20240123012728-ef4313101c80 // indirect
	google.golang.org/genproto/googleapis/api v0.0.0-20240123012728-ef4313101c80 // indirect
	google.golang.org/genproto/googleapis/rpc v0.0.0-20240123012728-ef4313101c80 // indirect
	gopkg.in/inf.v0 v0.9.1 // indirect
	gopkg.in/yaml.v2 v2.4.0 // indirect
	k8s.io/component-base v0.29.2 // indirect
	k8s.io/klog/v2 v2.110.1 // indirect
	k8s.io/kube-openapi v0.0.0-20231010175941-2dd684a91f00 // indirect
	sigs.k8s.io/json v0.0.0-20221116044647-bc3834ca7abd // indirect
	sigs.k8s.io/kustomize/api v0.13.5-0.20230601165947-6ce0bf390ce3 // indirect
	sigs.k8s.io/kustomize/kyaml v0.14.3-0.20230601165947-6ce0bf390ce3 // indirect
	sigs.k8s.io/structured-merge-diff/v4 v4.4.1 // indirect
)<|MERGE_RESOLUTION|>--- conflicted
+++ resolved
@@ -107,13 +107,8 @@
 	go.starlark.net v0.0.0-20230525235612-a134d8f9ddca // indirect
 	go.uber.org/multierr v1.11.0 // indirect
 	golang.org/x/mod v0.14.0 // indirect
-<<<<<<< HEAD
-	golang.org/x/net v0.20.0
-	golang.org/x/oauth2 v0.16.0 // indirect
-=======
 	golang.org/x/net v0.21.0 // indirect
 	golang.org/x/oauth2 v0.17.0 // indirect
->>>>>>> ca572b8d
 	golang.org/x/sync v0.6.0 // indirect
 	golang.org/x/term v0.17.0 // indirect
 	golang.org/x/text v0.14.0 // indirect
