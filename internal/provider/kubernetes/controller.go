--- conflicted
+++ resolved
@@ -241,15 +241,11 @@
 		}
 
 		if gwcResource.EnvoyProxy != nil && gwcResource.EnvoyProxy.Spec.MergeGateways != nil {
-<<<<<<< HEAD
-			r.mergeGateways[managedGC.Name] = *gwcResource.EnvoyProxy.Spec.MergeGateways
-=======
 			if *gwcResource.EnvoyProxy.Spec.MergeGateways {
-				r.mergeGateways.Insert(acceptedGC.Name)
+				r.mergeGateways.Insert(managedGC.Name)
 			} else {
-				r.mergeGateways.Delete(acceptedGC.Name)
-			}
->>>>>>> fe4de9f2
+				r.mergeGateways.Delete(managedGC.Name)
+			}
 		}
 
 		if err := r.updateStatusForGatewayClass(ctx, managedGC, true, string(gwapiv1.GatewayClassReasonAccepted), status.MsgValidGatewayClass); err != nil {
