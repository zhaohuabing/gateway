--- conflicted
+++ resolved
@@ -45,7 +45,6 @@
 		return nil
 	}
 
-<<<<<<< HEAD
 	var (
 		irBasicAuth *ir.BasicAuth
 		filter      *hcmv3.HttpFilter
@@ -53,27 +52,9 @@
 	)
 
 	for _, route := range irListener.Routes {
-		if route.BasicAuth != nil {
-			irBasicAuth = route.BasicAuth
+		if route.Security != nil && route.Security.BasicAuth != nil {
+			irBasicAuth = route.Security.BasicAuth
 			break
-=======
-	for _, route := range irListener.Routes {
-		if !routeContainsBasicAuth(route) {
-			continue
-		}
-
-		// Only generates one BasicAuth Envoy filter for each unique name.
-		// For example, if there are two routes under the same gateway with the
-		// same BasicAuth config, only one BasicAuth filter will be generated.
-		if hcmContainsFilter(mgr, basicAuthFilterName(route.Security.BasicAuth)) {
-			continue
-		}
-
-		filter, err := buildHCMBasicAuthFilter(route.Security.BasicAuth)
-		if err != nil {
-			errs = errors.Join(errs, err)
-			continue
->>>>>>> e537033f
 		}
 	}
 	if irBasicAuth == nil {
@@ -120,33 +101,6 @@
 	}, nil
 }
 
-<<<<<<< HEAD
-=======
-func basicAuthFilterName(basicAuth *ir.BasicAuth) string {
-	return perRouteFilterName(basicAuthFilter, basicAuth.Name)
-}
-
-func basicAuthConfig(basicAuth *ir.BasicAuth) *basicauthv3.BasicAuth {
-	return &basicauthv3.BasicAuth{
-		Users: &corev3.DataSource{
-			Specifier: &corev3.DataSource_InlineBytes{
-				InlineBytes: basicAuth.Users,
-			},
-		},
-	}
-}
-
-// routeContainsBasicAuth returns true if BasicAuth exists for the provided route.
-func routeContainsBasicAuth(irRoute *ir.HTTPRoute) bool {
-	if irRoute != nil &&
-		irRoute.Security != nil &&
-		irRoute.Security.BasicAuth != nil {
-		return true
-	}
-	return false
-}
-
->>>>>>> e537033f
 func (*basicAuth) patchResources(*types.ResourceVersionTable, []*ir.HTTPRoute) error {
 	return nil
 }
@@ -163,7 +117,6 @@
 	if irRoute.Security == nil || irRoute.Security.BasicAuth == nil {
 		return nil
 	}
-<<<<<<< HEAD
 
 	var (
 		perFilterCfg map[string]*anypb.Any
@@ -180,16 +133,12 @@
 	}
 
 	// Overwrite the HCM level filter config with the per route filter config.
-	basicAuthProto := basicAuthPerRouteConfig(irRoute.BasicAuth)
+	basicAuthProto := basicAuthPerRouteConfig(irRoute.Security.BasicAuth)
 	if err = basicAuthProto.ValidateAll(); err != nil {
 		return err
 	}
 
 	if basicAuthAny, err = anypb.New(basicAuthProto); err != nil {
-=======
-	filterName := basicAuthFilterName(irRoute.Security.BasicAuth)
-	if err := enableFilterOnRoute(route, filterName); err != nil {
->>>>>>> e537033f
 		return err
 	}
 
