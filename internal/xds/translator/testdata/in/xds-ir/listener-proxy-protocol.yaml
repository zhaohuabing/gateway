http:
- name: "first-listener"
  address: "::"
  port: 10080
  externalPort: 80
  hostnames:
  - "foo.com"
  metadata:
    kind: Gateway
    name: gateway-1
    namespace: envoy-gateway
    sectionName: http
  path:
    mergeSlashes: true
    escapedSlashesAction: UnescapeAndRedirect
  tls:
    alpnProtocols:
    - h2
    - http/1.1
    certificates:
    - name: secret-1
      # byte slice representation of "key-data"
      certificate: [99, 101, 114, 116, 45, 100, 97, 116, 97]
      # byte slice representation of "key-data"
      privateKey: [107, 101, 121, 45, 100, 97, 116, 97]
    - name: secret-2
      certificate: [99, 101, 114, 116, 45, 100, 97, 116, 97]
      privateKey: [107, 101, 121, 45, 100, 97, 116, 97]
  proxyProtocol:
    optional: false
  routes:
  - name: "first-route"
    hostname: "*"
    destination:
      name: "first-route-dest"
      settings:
      - endpoints:
        - host: "1.2.3.4"
          port: 50000
        name: "first-route-dest/backend/0"
tcp:
- name: "second-listener"
  address: "::"
  port: 10081
<<<<<<< HEAD
  externalPort: 81
  enableProxyProtocol: true
=======
  proxyProtocol:
    optional: false
>>>>>>> 4d068168
  routes:
  - name: "tcp-route-dest"
    destination:
      name: "tls-route-dest"
      settings:
      - endpoints:
        - host: "1.2.3.4"
          port: 50000
        name: "tls-route-dest/backend/0"<|MERGE_RESOLUTION|>--- conflicted
+++ resolved
@@ -42,13 +42,9 @@
 - name: "second-listener"
   address: "::"
   port: 10081
-<<<<<<< HEAD
   externalPort: 81
-  enableProxyProtocol: true
-=======
   proxyProtocol:
     optional: false
->>>>>>> 4d068168
   routes:
   - name: "tcp-route-dest"
     destination:
