--- conflicted
+++ resolved
@@ -66,8 +66,6 @@
                     {
                       "error": "Internal Server Error"
                     }
-<<<<<<< HEAD
-=======
                   contentType: application/json
               - match:
                   statusCodes:
@@ -80,7 +78,6 @@
                   statusCode: 301
                   path:
                     fullReplace: /redirect/path
->>>>>>> c5835dd9
       - destination:
           name: httproute/default/httproute-2/rule/0
           settings:
