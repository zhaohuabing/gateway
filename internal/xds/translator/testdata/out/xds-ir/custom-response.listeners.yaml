- address:
    socketAddress:
      address: 0.0.0.0
      portValue: 10080
  defaultFilterChain:
    filters:
    - name: envoy.filters.network.http_connection_manager
      typedConfig:
        '@type': type.googleapis.com/envoy.extensions.filters.network.http_connection_manager.v3.HttpConnectionManager
        commonHttpProtocolOptions:
          headersWithUnderscoresAction: REJECT_REQUEST
        http2ProtocolOptions:
          initialConnectionWindowSize: 1048576
          initialStreamWindowSize: 65536
          maxConcurrentStreams: 100
        httpFilters:
        - disabled: true
          name: envoy.filters.http.custom_response/backendtrafficpolicy/default/policy-for-gateway
          typedConfig:
            '@type': type.googleapis.com/envoy.extensions.filters.http.custom_response.v3.CustomResponse
            customResponseMatcher:
              matcherList:
                matchers:
                - onMatch:
                    action:
                      name: backendtrafficpolicy/default/policy-for-gateway/responseoverride/rule/0
                      typedConfig:
                        '@type': type.googleapis.com/envoy.extensions.http.custom_response.local_response_policy.v3.LocalResponsePolicy
                        bodyFormat:
<<<<<<< HEAD
                          textFormat: '{"status":"%RESPONSE_CODE%","message":"Resource
                            not found","timestamp":"%START_TIME%"}'
=======
                          textFormat: gateway-1 Not Found
>>>>>>> cecebf3e
                        responseHeadersToAdd:
                        - appendAction: OVERWRITE_IF_EXISTS_OR_ADD
                          header:
                            key: Content-Type
                            value: text/plain
                        - appendAction: OVERWRITE_IF_EXISTS_OR_ADD
                          header:
                            key: X-Custom-Error
                            value: Not Found
                        - appendAction: OVERWRITE_IF_EXISTS_OR_ADD
                          header:
                            key: X-Gateway-Source
                            value: Envoy Gateway
                  predicate:
                    singlePredicate:
                      input:
                        name: http-response-status-code-match-input
                        typedConfig:
                          '@type': type.googleapis.com/envoy.type.matcher.v3.HttpResponseStatusCodeMatchInput
                      valueMatch:
                        exact: "404"
                - onMatch:
                    action:
                      name: backendtrafficpolicy/default/policy-for-gateway/responseoverride/rule/1
                      typedConfig:
                        '@type': type.googleapis.com/envoy.extensions.http.custom_response.local_response_policy.v3.LocalResponsePolicy
                        bodyFormat:
                          textFormat: |
                            {
                              "error": "Internal Server Error"
                            }
                        responseHeadersToAdd:
                        - appendAction: OVERWRITE_IF_EXISTS_OR_ADD
                          header:
                            key: Content-Type
                            value: application/json
                        - appendAction: OVERWRITE_IF_EXISTS_OR_ADD
                          header:
                            key: X-Error-Type
                            value: Internal
                  predicate:
                    orMatcher:
                      predicate:
                      - singlePredicate:
                          input:
                            name: http-response-status-code-match-input
                            typedConfig:
                              '@type': type.googleapis.com/envoy.type.matcher.v3.HttpResponseStatusCodeMatchInput
                          valueMatch:
                            exact: "500"
                      - singlePredicate:
                          customMatch:
                            name: cel-matcher
                            typedConfig:
                              '@type': type.googleapis.com/xds.type.matcher.v3.CelMatcher
                              exprMatch:
                                parsedExpr:
                                  expr:
                                    callExpr:
                                      args:
                                      - callExpr:
                                          args:
                                          - id: "2"
                                            selectExpr:
                                              field: code
                                              operand:
                                                id: "1"
                                                identExpr:
                                                  name: response
                                          - constExpr:
                                              int64Value: "501"
                                            id: "4"
                                          function: _>=_
                                        id: "3"
                                      - callExpr:
                                          args:
                                          - id: "6"
                                            selectExpr:
                                              field: code
                                              operand:
                                                id: "5"
                                                identExpr:
                                                  name: response
                                          - constExpr:
                                              int64Value: "511"
                                            id: "8"
                                          function: _<=_
                                        id: "7"
                                      function: _&&_
                                    id: "9"
                          input:
                            name: http-attributes-cel-match-input
                            typedConfig:
                              '@type': type.googleapis.com/xds.type.matcher.v3.HttpAttributesCelMatchInput
                - onMatch:
                    action:
                      name: backendtrafficpolicy/default/policy-for-gateway/responseoverride/rule/2
                      typedConfig:
                        '@type': type.googleapis.com/envoy.extensions.http.custom_response.redirect_policy.v3.RedirectPolicy
                        redirectAction:
                          hostRedirect: www.redirect.com
                          pathRedirect: /redirect/path
                          portRedirect: 8443
                          schemeRedirect: https
                        statusCode: 301
                  predicate:
                    singlePredicate:
                      input:
                        name: http-response-status-code-match-input
                        typedConfig:
                          '@type': type.googleapis.com/envoy.type.matcher.v3.HttpResponseStatusCodeMatchInput
                      valueMatch:
                        exact: "401"
        - disabled: true
          name: envoy.filters.http.custom_response/backendtrafficpolicy/default/policy-for-route
          typedConfig:
            '@type': type.googleapis.com/envoy.extensions.filters.http.custom_response.v3.CustomResponse
            customResponseMatcher:
              matcherList:
                matchers:
                - onMatch:
                    action:
                      name: backendtrafficpolicy/default/policy-for-route/responseoverride/rule/0
                      typedConfig:
                        '@type': type.googleapis.com/envoy.extensions.http.custom_response.local_response_policy.v3.LocalResponsePolicy
                        statusCode: 404
                  predicate:
                    singlePredicate:
                      input:
                        name: http-response-status-code-match-input
                        typedConfig:
                          '@type': type.googleapis.com/envoy.type.matcher.v3.HttpResponseStatusCodeMatchInput
                      valueMatch:
                        exact: "403"
        - name: envoy.filters.http.router
          typedConfig:
            '@type': type.googleapis.com/envoy.extensions.filters.http.router.v3.Router
            suppressEnvoyHeaders: true
        mergeSlashes: true
        normalizePath: true
        pathWithEscapedSlashesAction: UNESCAPE_AND_REDIRECT
        rds:
          configSource:
            ads: {}
            resourceApiVersion: V3
          routeConfigName: default/gateway-1/http
        serverHeaderTransformation: PASS_THROUGH
        statPrefix: http-10080
        useRemoteAddress: true
    name: default/gateway-1/http
  maxConnectionsToAcceptPerSocketEvent: 1
  name: default/gateway-1/http
  perConnectionBufferLimitBytes: 32768<|MERGE_RESOLUTION|>--- conflicted
+++ resolved
@@ -27,12 +27,8 @@
                       typedConfig:
                         '@type': type.googleapis.com/envoy.extensions.http.custom_response.local_response_policy.v3.LocalResponsePolicy
                         bodyFormat:
-<<<<<<< HEAD
                           textFormat: '{"status":"%RESPONSE_CODE%","message":"Resource
                             not found","timestamp":"%START_TIME%"}'
-=======
-                          textFormat: gateway-1 Not Found
->>>>>>> cecebf3e
                         responseHeadersToAdd:
                         - appendAction: OVERWRITE_IF_EXISTS_OR_ADD
                           header:
