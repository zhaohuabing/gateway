--- conflicted
+++ resolved
@@ -636,6 +636,7 @@
 	// Apply IR to all relevant routes
 	prefix := irRoutePrefix(route)
 	parentRefs := GetParentReferences(route)
+	routesWithDirectResponse := sets.New[string]()
 	for _, p := range parentRefs {
 		parentRefCtx := GetRouteParentContext(route, p, t.GatewayControllerName)
 		gtwCtx := parentRefCtx.GetGateway()
@@ -702,15 +703,6 @@
 		}
 
 		irKey := t.getIRKey(gtwCtx.Gateway)
-<<<<<<< HEAD
-		for _, listener := range parentRefCtx.listeners {
-			irListener := xdsIR[irKey].GetHTTPListener(irListenerName(listener))
-			if irListener != nil {
-				routesWithDirectResponse := sets.New[string]()
-				for _, r := range irListener.Routes {
-					// If specified the sectionName must match route rule from ir route metadata.
-					if target.SectionName != nil && string(*target.SectionName) != r.Metadata.SectionName {
-=======
 		switch route.GetRouteType() {
 		case resource.KindTCPRoute:
 			for _, listener := range parentRefCtx.listeners {
@@ -720,7 +712,6 @@
 					// in the IR. For HTTP/GRPC routes this is r.Metadata.SectionName; for TCP
 					// routes the section name is currently stored on r.Destination.Metadata.SectionName.
 					if target.SectionName != nil && string(*target.SectionName) != r.Destination.Metadata.SectionName {
->>>>>>> 757d1478
 						continue
 					}
 
@@ -742,13 +733,6 @@
 							continue
 						}
 
-<<<<<<< HEAD
-						r.Security = securityFeatures
-						if errorResponse != nil {
-							// Return a 500 direct response to avoid unauthorized access
-							r.DirectResponse = errorResponse
-							routesWithDirectResponse.Insert(r.Name)
-=======
 						// A Policy targeting the most specific scope(xRoute rule) wins over a policy
 						// targeting a lesser specific scope(xRoute).
 						if strings.HasPrefix(r.Name, prefix) {
@@ -761,20 +745,20 @@
 							if errorResponse != nil {
 								// Return a 500 direct response to avoid unauthorized access
 								r.DirectResponse = errorResponse
+								routesWithDirectResponse.Insert(r.Name)
 							}
->>>>>>> 757d1478
 						}
 					}
 				}
-				if len(routesWithDirectResponse) > 0 {
-					t.Logger.Info("setting 500 direct response in routes due to errors in SecurityPolicy",
-						"policy", fmt.Sprintf("%s/%s", policy.Namespace, policy.Name),
-						"routes", sets.List(routesWithDirectResponse),
-						"error", errs,
-					)
-				}
-			}
-		}
+			}
+		}
+	}
+	if len(routesWithDirectResponse) > 0 {
+		t.Logger.Info("setting 500 direct response in routes due to errors in SecurityPolicy",
+			"policy", fmt.Sprintf("%s/%s", policy.Namespace, policy.Name),
+			"routes", sets.List(routesWithDirectResponse),
+			"error", errs,
+		)
 	}
 	return errs
 }
@@ -895,6 +879,7 @@
 	}
 
 	policyTarget := irStringKey(policy.Namespace, string(target.Name))
+	routesWithDirectResponse := sets.New[string]()
 	for _, h := range x.HTTP {
 		// A HTTPListener name has the format namespace/gatewayName/listenerName
 		gatewayNameEnd := strings.LastIndex(h.Name, "/")
@@ -909,7 +894,6 @@
 
 		// A Policy targeting the specific scope(xRoute rule, xRoute, Gateway listener) wins over a policy
 		// targeting a lesser specific scope(Gateway).
-		routesWithDirectResponse := sets.New[string]()
 		for _, r := range h.Routes {
 			// if already set - there's a specific level policy, so skip.
 			if r.Security != nil {
@@ -921,13 +905,13 @@
 				routesWithDirectResponse.Insert(r.Name)
 			}
 		}
-		if len(routesWithDirectResponse) > 0 {
-			t.Logger.Info("setting 500 direct response in routes due to errors in SecurityPolicy",
-				"policy", fmt.Sprintf("%s/%s", policy.Namespace, policy.Name),
-				"routes", sets.List(routesWithDirectResponse),
-				"error", errs,
-			)
-		}
+	}
+	if len(routesWithDirectResponse) > 0 {
+		t.Logger.Info("setting 500 direct response in routes due to errors in SecurityPolicy",
+			"policy", fmt.Sprintf("%s/%s", policy.Namespace, policy.Name),
+			"routes", sets.List(routesWithDirectResponse),
+			"error", errs,
+		)
 	}
 
 	// Pre-create a TCP-only authorization object to avoid re-allocation
