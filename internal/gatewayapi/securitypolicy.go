--- conflicted
+++ resolved
@@ -122,7 +122,6 @@
 				}
 			}
 
-<<<<<<< HEAD
 			// Set conditions for resolve error, then skip current xroute
 			if resolveErr != nil {
 				status.SetResolveErrorForPolicyAncestors(&policy.Status,
@@ -135,13 +134,14 @@
 				continue
 			}
 
-			err := t.translateSecurityPolicyForRoute(policy, targetedRoute, resources, xdsIR)
-=======
-			err := validatePortOverlapForSecurityPolicyRoute(xdsIR, route)
+			err := validatePortOverlapForSecurityPolicyRoute(xdsIR, targetedRoute)
 			if err == nil {
-				err = t.translateSecurityPolicyForRoute(policy, route, resources, xdsIR)
-			}
->>>>>>> bb0a9a74
+				err = t.translateSecurityPolicyForRoute(policy, targetedRoute, resources, xdsIR)
+			}
+			if err == nil {
+				err = t.translateSecurityPolicyForRoute(policy, targetedRoute, resources, xdsIR)
+			}
+
 			if err != nil {
 				status.SetTranslationErrorForPolicyAncestors(&policy.Status,
 					parentGateways,
@@ -176,7 +176,6 @@
 				continue
 			}
 
-<<<<<<< HEAD
 			// Find its ancestor reference by resolved gateway, even with resolve error
 			gatewayNN := utils.NamespacedName(targetedGateway)
 			parentGateways := []gwv1a2.ParentReference{
@@ -195,25 +194,19 @@
 				continue
 			}
 
-			if err := t.translateSecurityPolicyForGateway(policy, targetedGateway, resources, xdsIR); err != nil {
+			irKey := t.getIRKey(targetedGateway.Gateway)
+			// Should exist since we've validated this
+			xds := xdsIR[irKey]
+			err := validatePortOverlapForSecurityPolicyGateway(xds)
+			if err == nil {
+				err = t.translateSecurityPolicyForGateway(policy, targetedGateway, resources, xdsIR)
+			}
+
+			if err != nil {
 				status.SetTranslationErrorForPolicyAncestors(&policy.Status,
 					parentGateways,
 					t.GatewayControllerName,
 					policy.Generation,
-=======
-			irKey := t.getIRKey(gateway.Gateway)
-			// Should exist since we've validated this
-			xds := xdsIR[irKey]
-			err := validatePortOverlapForSecurityPolicyGateway(xds)
-			if err == nil {
-				err = t.translateSecurityPolicyForGateway(policy, gateway, resources, xdsIR)
-			}
-			if err != nil {
-				status.SetSecurityPolicyCondition(policy,
-					gwv1a2.PolicyConditionAccepted,
-					metav1.ConditionFalse,
-					gwv1a2.PolicyReasonInvalid,
->>>>>>> bb0a9a74
 					status.Error2ConditionMsg(err),
 				)
 			}
