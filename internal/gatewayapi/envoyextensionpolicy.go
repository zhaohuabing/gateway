--- conflicted
+++ resolved
@@ -320,18 +320,8 @@
 		err, errs error
 	)
 
-<<<<<<< HEAD
-	if extProcs, err = t.buildExtProcs(policy, resources); err != nil {
-		err = perr.WithMessage(err, "ExtProc")
-		errs = errors.Join(errs, err)
-	}
-
 	if wasms, err = t.buildWasms(policy, resources); err != nil {
-		err = perr.WithMessage(err, "Wasm")
-=======
-	if wasms, err = t.buildWasms(policy); err != nil {
-		err = perr.WithMessage(err, "WASMs")
->>>>>>> c752b889
+		err = perr.WithMessage(err, "WASM")
 		errs = errors.Join(errs, err)
 	}
 
@@ -352,7 +342,7 @@
 
 		var extProcs []ir.ExtProc
 		if extProcs, err = t.buildExtProcs(policy, resources, gtwCtx.envoyProxy); err != nil {
-			err = perr.WithMessage(err, "ExtProcs")
+			err = perr.WithMessage(err, "ExtProc")
 			errs = errors.Join(errs, err)
 		}
 		irKey := t.getIRKey(gtwCtx.Gateway)
@@ -385,18 +375,12 @@
 		err, errs error
 	)
 
-<<<<<<< HEAD
-	if extProcs, err = t.buildExtProcs(policy, resources); err != nil {
+	if extProcs, err = t.buildExtProcs(policy, resources, gateway.envoyProxy); err != nil {
 		err = perr.WithMessage(err, "ExtProc")
-=======
-	if extProcs, err = t.buildExtProcs(policy, resources, gateway.envoyProxy); err != nil {
-		err = perr.WithMessage(err, "ExtProcs")
->>>>>>> c752b889
 		errs = errors.Join(errs, err)
 	}
-
 	if wasms, err = t.buildWasms(policy, resources); err != nil {
-		err = perr.WithMessage(err, "Wasm")
+		err = perr.WithMessage(err, "WASM")
 		errs = errors.Join(errs, err)
 	}
 
@@ -550,7 +534,6 @@
 	return extProcIR, err
 }
 
-// TODO: zhaohuabing differentiate extproc and wasm
 func irConfigNameForEEP(policy *egv1a1.EnvoyExtensionPolicy, idx int) string {
 	return fmt.Sprintf(
 		"%s/%s/%d",
