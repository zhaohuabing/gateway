---
apiVersion: apiextensions.k8s.io/v1
kind: CustomResourceDefinition
metadata:
  annotations:
    controller-gen.kubebuilder.io/version: v0.15.0
  name: securitypolicies.gateway.envoyproxy.io
spec:
  group: gateway.envoyproxy.io
  names:
    categories:
    - envoy-gateway
    kind: SecurityPolicy
    listKind: SecurityPolicyList
    plural: securitypolicies
    shortNames:
    - sp
    singular: securitypolicy
  scope: Namespaced
  versions:
  - additionalPrinterColumns:
    - jsonPath: .metadata.creationTimestamp
      name: Age
      type: date
    name: v1alpha1
    schema:
      openAPIV3Schema:
        description: |-
          SecurityPolicy allows the user to configure various security settings for a
          Gateway.
        properties:
          apiVersion:
            description: |-
              APIVersion defines the versioned schema of this representation of an object.
              Servers should convert recognized schemas to the latest internal value, and
              may reject unrecognized values.
              More info: https://git.k8s.io/community/contributors/devel/sig-architecture/api-conventions.md#resources
            type: string
          kind:
            description: |-
              Kind is a string value representing the REST resource this object represents.
              Servers may infer this from the endpoint the client submits requests to.
              Cannot be updated.
              In CamelCase.
              More info: https://git.k8s.io/community/contributors/devel/sig-architecture/api-conventions.md#types-kinds
            type: string
          metadata:
            type: object
          spec:
            description: Spec defines the desired state of SecurityPolicy.
            properties:
              authorization:
                description: Authorization defines the authorization configuration.
                properties:
                  defaultAction:
                    description: |-
                      DefaultAction defines the default action to be taken if no rules match.
                      If not specified, the default action is Deny.
                    enum:
                    - Allow
                    - Deny
                    type: string
                  rules:
                    description: |-
                      Rules defines a list of authorization rules.
                      These rules are evaluated in order, the first matching rule will be applied,
                      and the rest will be skipped.


                      For example, if there are two rules: the first rule allows the request
                      and the second rule denies it, when a request matches both rules, it will be allowed.
                    items:
                      description: AuthorizationRule defines a single authorization
                        rule.
                      properties:
                        action:
                          description: Action defines the action to be taken if the
                            rule matches.
                          enum:
                          - Allow
                          - Deny
                          type: string
                        name:
                          description: Name is a user-friendly name for the rule.
                            It's just for display purposes.
                          type: string
                        principal:
                          description: Principal specifies the client identity of
                            a request.
                          properties:
                            clientCIDRs:
                              description: |-
                                ClientCIDRs are the IP CIDR ranges of the client.
                                Valid examples are "192.168.1.0/24" or "2001:db8::/64"


                                The client IP is inferred from the X-Forwarded-For header, a custom header,
                                or the proxy protocol.
                                You can use the `ClientIPDetection` or the `EnableProxyProtocol` field in
                                the `ClientTrafficPolicy` to configure how the client IP is detected.
                              items:
                                description: |-
                                  CIDR defines a CIDR Address range.
                                  A CIDR can be an IPv4 address range such as "192.168.1.0/24" or an IPv6 address range such as "2001:0db8:11a3:09d7::/64".
                                pattern: ((25[0-5]|2[0-4][0-9]|[01]?[0-9][0-9]?)\.(25[0-5]|2[0-4][0-9]|[01]?[0-9][0-9]?)\.(25[0-5]|2[0-4][0-9]|[01]?[0-9][0-9]?)\.(25[0-5]|2[0-4][0-9]|[01]?[0-9][0-9]?)\/([0-9]+))|((([0-9a-fA-F]{1,4}:){7,7}[0-9a-fA-F]{1,4}|([0-9a-fA-F]{1,4}:){1,7}:|([0-9a-fA-F]{1,4}:){1,6}:[0-9a-fA-F]{1,4}|([0-9a-fA-F]{1,4}:){1,5}(:[0-9a-fA-F]{1,4}){1,2}|([0-9a-fA-F]{1,4}:){1,4}(:[0-9a-fA-F]{1,4}){1,3}|([0-9a-fA-F]{1,4}:){1,3}(:[0-9a-fA-F]{1,4}){1,4}|([0-9a-fA-F]{1,4}:){1,2}(:[0-9a-fA-F]{1,4}){1,5}|[0-9a-fA-F]{1,4}:((:[0-9a-fA-F]{1,4}){1,6})|:((:[0-9a-fA-F]{1,4}){1,7}|:)|fe80:(:[0-9a-fA-F]{0,4}){0,4}%[0-9a-zA-Z]{1,}|::(ffff(:0{1,4}){0,1}:){0,1}((25[0-5]|(2[0-4]|1{0,1}[0-9]){0,1}[0-9])\.){3,3}(25[0-5]|(2[0-4]|1{0,1}[0-9]){0,1}[0-9])|([0-9a-fA-F]{1,4}:){1,4}:((25[0-5]|(2[0-4]|1{0,1}[0-9]){0,1}[0-9])\.){3,3}(25[0-5]|(2[0-4]|1{0,1}[0-9]){0,1}[0-9]))\/([0-9]+))
                                type: string
                              minItems: 1
                              type: array
                          required:
                          - clientCIDRs
                          type: object
                      required:
                      - action
                      - principal
                      type: object
                    type: array
                type: object
              basicAuth:
                description: BasicAuth defines the configuration for the HTTP Basic
                  Authentication.
                properties:
                  users:
                    description: |-
                      The Kubernetes secret which contains the username-password pairs in
                      htpasswd format, used to verify user credentials in the "Authorization"
                      header.


                      This is an Opaque secret. The username-password pairs should be stored in
                      the key ".htpasswd". As the key name indicates, the value needs to be the
                      htpasswd format, for example: "user1:{SHA}hashed_user1_password".
                      Right now, only SHA hash algorithm is supported.
                      Reference to https://httpd.apache.org/docs/2.4/programs/htpasswd.html
                      for more details.


                      Note: The secret must be in the same namespace as the SecurityPolicy.
                    properties:
                      group:
                        default: ""
                        description: |-
                          Group is the group of the referent. For example, "gateway.networking.k8s.io".
                          When unspecified or empty string, core API group is inferred.
                        maxLength: 253
                        pattern: ^$|^[a-z0-9]([-a-z0-9]*[a-z0-9])?(\.[a-z0-9]([-a-z0-9]*[a-z0-9])?)*$
                        type: string
                      kind:
                        default: Secret
                        description: Kind is kind of the referent. For example "Secret".
                        maxLength: 63
                        minLength: 1
                        pattern: ^[a-zA-Z]([-a-zA-Z0-9]*[a-zA-Z0-9])?$
                        type: string
                      name:
                        description: Name is the name of the referent.
                        maxLength: 253
                        minLength: 1
                        type: string
                      namespace:
                        description: |-
                          Namespace is the namespace of the referenced object. When unspecified, the local
                          namespace is inferred.


                          Note that when a namespace different than the local namespace is specified,
                          a ReferenceGrant object is required in the referent namespace to allow that
                          namespace's owner to accept the reference. See the ReferenceGrant
                          documentation for details.


                          Support: Core
                        maxLength: 63
                        minLength: 1
                        pattern: ^[a-z0-9]([-a-z0-9]*[a-z0-9])?$
                        type: string
                    required:
                    - name
                    type: object
                required:
                - users
                type: object
              cors:
                description: CORS defines the configuration for Cross-Origin Resource
                  Sharing (CORS).
                properties:
                  allowCredentials:
                    description: |-
                      AllowCredentials indicates whether a request can include user credentials
                      like cookies, authentication headers, or TLS client certificates.
                    type: boolean
                  allowHeaders:
                    description: AllowHeaders defines the headers that are allowed
                      to be sent with requests.
                    items:
                      type: string
                    type: array
                  allowMethods:
                    description: AllowMethods defines the methods that are allowed
                      to make requests.
                    items:
                      type: string
                    minItems: 1
                    type: array
                  allowOrigins:
                    description: AllowOrigins defines the origins that are allowed
                      to make requests.
                    items:
                      description: |-
                        Origin is defined by the scheme (protocol), hostname (domain), and port of
                        the URL used to access it. The hostname can be "precise" which is just the
                        domain name or "wildcard" which is a domain name prefixed with a single
                        wildcard label such as "*.example.com".
                        In addition to that a single wildcard (with or without scheme) can be
                        configured to match any origin.


                        For example, the following are valid origins:
                        - https://foo.example.com
                        - https://*.example.com
                        - http://foo.example.com:8080
                        - http://*.example.com:8080
                        - https://*
                      maxLength: 253
                      minLength: 1
                      pattern: ^(\*|https?:\/\/(\*|(\*\.)?(([\w-]+\.?)+)?[\w-]+)(:\d{1,5})?)$
                      type: string
                    minItems: 1
                    type: array
                  exposeHeaders:
                    description: ExposeHeaders defines the headers that can be exposed
                      in the responses.
                    items:
                      type: string
                    type: array
                  maxAge:
                    description: MaxAge defines how long the results of a preflight
                      request can be cached.
                    type: string
                type: object
              extAuth:
                description: ExtAuth defines the configuration for External Authorization.
                properties:
                  failOpen:
                    default: false
                    description: |-
                      FailOpen is a switch used to control the behavior when a response from the External Authorization service cannot be obtained.
                      If FailOpen is set to true, the system allows the traffic to pass through.
                      Otherwise, if it is set to false or not set (defaulting to false),
                      the system blocks the traffic and returns a HTTP 5xx error, reflecting a fail-closed approach.
                      This setting determines whether to prioritize accessibility over strict security in case of authorization service failure.
                    type: boolean
                  grpc:
                    description: |-
                      GRPC defines the gRPC External Authorization service.
                      Either GRPCService or HTTPService must be specified,
                      and only one of them can be provided.
                    properties:
                      backendRef:
                        description: |-
                          BackendRef references a Kubernetes object that represents the
                          backend server to which the authorization request will be sent.
                          Only Service kind is supported for now.


                          Deprecated: Use BackendRefs instead.
                        properties:
                          group:
                            default: ""
                            description: |-
                              Group is the group of the referent. For example, "gateway.networking.k8s.io".
                              When unspecified or empty string, core API group is inferred.
                            maxLength: 253
                            pattern: ^$|^[a-z0-9]([-a-z0-9]*[a-z0-9])?(\.[a-z0-9]([-a-z0-9]*[a-z0-9])?)*$
                            type: string
                          kind:
                            default: Service
                            description: |-
                              Kind is the Kubernetes resource kind of the referent. For example
                              "Service".


                              Defaults to "Service" when not specified.


                              ExternalName services can refer to CNAME DNS records that may live
                              outside of the cluster and as such are difficult to reason about in
                              terms of conformance. They also may not be safe to forward to (see
                              CVE-2021-25740 for more information). Implementations SHOULD NOT
                              support ExternalName Services.


                              Support: Core (Services with a type other than ExternalName)


                              Support: Implementation-specific (Services with type ExternalName)
                            maxLength: 63
                            minLength: 1
                            pattern: ^[a-zA-Z]([-a-zA-Z0-9]*[a-zA-Z0-9])?$
                            type: string
                          name:
                            description: Name is the name of the referent.
                            maxLength: 253
                            minLength: 1
                            type: string
                          namespace:
                            description: |-
                              Namespace is the namespace of the backend. When unspecified, the local
                              namespace is inferred.


                              Note that when a namespace different than the local namespace is specified,
                              a ReferenceGrant object is required in the referent namespace to allow that
                              namespace's owner to accept the reference. See the ReferenceGrant
                              documentation for details.


                              Support: Core
                            maxLength: 63
                            minLength: 1
                            pattern: ^[a-z0-9]([-a-z0-9]*[a-z0-9])?$
                            type: string
                          port:
                            description: |-
                              Port specifies the destination port number to use for this resource.
                              Port is required when the referent is a Kubernetes Service. In this
                              case, the port number is the service port number, not the target port.
                              For other resources, destination port might be derived from the referent
                              resource or this field.
                            format: int32
                            maximum: 65535
                            minimum: 1
                            type: integer
                        required:
                        - name
                        type: object
                        x-kubernetes-validations:
                        - message: Must have port for Service reference
                          rule: '(size(self.group) == 0 && self.kind == ''Service'')
                            ? has(self.port) : true'
                      backendRefs:
                        description: |-
                          BackendRefs references a Kubernetes object that represents the
                          backend server to which the authorization request will be sent.
                          Only Service kind is supported for now.
                        items:
                          description: BackendRef defines how an ObjectReference that
                            is specific to BackendRef.
                          properties:
                            group:
                              default: ""
                              description: |-
                                Group is the group of the referent. For example, "gateway.networking.k8s.io".
                                When unspecified or empty string, core API group is inferred.
                              maxLength: 253
                              pattern: ^$|^[a-z0-9]([-a-z0-9]*[a-z0-9])?(\.[a-z0-9]([-a-z0-9]*[a-z0-9])?)*$
                              type: string
                            kind:
                              default: Service
                              description: |-
                                Kind is the Kubernetes resource kind of the referent. For example
                                "Service".


                                Defaults to "Service" when not specified.


                                ExternalName services can refer to CNAME DNS records that may live
                                outside of the cluster and as such are difficult to reason about in
                                terms of conformance. They also may not be safe to forward to (see
                                CVE-2021-25740 for more information). Implementations SHOULD NOT
                                support ExternalName Services.


                                Support: Core (Services with a type other than ExternalName)


                                Support: Implementation-specific (Services with type ExternalName)
                              maxLength: 63
                              minLength: 1
                              pattern: ^[a-zA-Z]([-a-zA-Z0-9]*[a-zA-Z0-9])?$
                              type: string
                            name:
                              description: Name is the name of the referent.
                              maxLength: 253
                              minLength: 1
                              type: string
                            namespace:
                              description: |-
                                Namespace is the namespace of the backend. When unspecified, the local
                                namespace is inferred.


                                Note that when a namespace different than the local namespace is specified,
                                a ReferenceGrant object is required in the referent namespace to allow that
                                namespace's owner to accept the reference. See the ReferenceGrant
                                documentation for details.


                                Support: Core
                              maxLength: 63
                              minLength: 1
                              pattern: ^[a-z0-9]([-a-z0-9]*[a-z0-9])?$
                              type: string
                            port:
                              description: |-
                                Port specifies the destination port number to use for this resource.
                                Port is required when the referent is a Kubernetes Service. In this
                                case, the port number is the service port number, not the target port.
                                For other resources, destination port might be derived from the referent
                                resource or this field.
                              format: int32
                              maximum: 65535
                              minimum: 1
                              type: integer
                          required:
                          - name
                          type: object
                          x-kubernetes-validations:
                          - message: Must have port for Service reference
                            rule: '(size(self.group) == 0 && self.kind == ''Service'')
                              ? has(self.port) : true'
                        maxItems: 1
                        type: array
                        x-kubernetes-validations:
                        - message: only support Service kind.
                          rule: self.all(f, f.kind == 'Service')
                    type: object
                    x-kubernetes-validations:
                    - message: backendRef or backendRefs needs to be set
                      rule: has(self.backendRef) || self.backendRefs.size() > 0
                  headersToExtAuth:
                    description: |-
                      HeadersToExtAuth defines the client request headers that will be included
                      in the request to the external authorization service.
                      Note: If not specified, the default behavior for gRPC and HTTP external
                      authorization services is different due to backward compatibility reasons.
                      All headers will be included in the check request to a gRPC authorization server.
                      Only the following headers will be included in the check request to an HTTP
                      authorization server: Host, Method, Path, Content-Length, and Authorization.
                      And these headers will always be included to the check request to an HTTP
                      authorization server by default, no matter whether they are specified
                      in HeadersToExtAuth or not.
                    items:
                      type: string
                    type: array
                  http:
                    description: |-
                      HTTP defines the HTTP External Authorization service.
                      Either GRPCService or HTTPService must be specified,
                      and only one of them can be provided.
                    properties:
                      backendRef:
                        description: |-
                          BackendRef references a Kubernetes object that represents the
                          backend server to which the authorization request will be sent.
                          Only Service kind is supported for now.


                          Deprecated: Use BackendRefs instead.
                        properties:
                          group:
                            default: ""
                            description: |-
                              Group is the group of the referent. For example, "gateway.networking.k8s.io".
                              When unspecified or empty string, core API group is inferred.
                            maxLength: 253
                            pattern: ^$|^[a-z0-9]([-a-z0-9]*[a-z0-9])?(\.[a-z0-9]([-a-z0-9]*[a-z0-9])?)*$
                            type: string
                          kind:
                            default: Service
                            description: |-
                              Kind is the Kubernetes resource kind of the referent. For example
                              "Service".


                              Defaults to "Service" when not specified.


                              ExternalName services can refer to CNAME DNS records that may live
                              outside of the cluster and as such are difficult to reason about in
                              terms of conformance. They also may not be safe to forward to (see
                              CVE-2021-25740 for more information). Implementations SHOULD NOT
                              support ExternalName Services.


                              Support: Core (Services with a type other than ExternalName)


                              Support: Implementation-specific (Services with type ExternalName)
                            maxLength: 63
                            minLength: 1
                            pattern: ^[a-zA-Z]([-a-zA-Z0-9]*[a-zA-Z0-9])?$
                            type: string
                          name:
                            description: Name is the name of the referent.
                            maxLength: 253
                            minLength: 1
                            type: string
                          namespace:
                            description: |-
                              Namespace is the namespace of the backend. When unspecified, the local
                              namespace is inferred.


                              Note that when a namespace different than the local namespace is specified,
                              a ReferenceGrant object is required in the referent namespace to allow that
                              namespace's owner to accept the reference. See the ReferenceGrant
                              documentation for details.


                              Support: Core
                            maxLength: 63
                            minLength: 1
                            pattern: ^[a-z0-9]([-a-z0-9]*[a-z0-9])?$
                            type: string
                          port:
                            description: |-
                              Port specifies the destination port number to use for this resource.
                              Port is required when the referent is a Kubernetes Service. In this
                              case, the port number is the service port number, not the target port.
                              For other resources, destination port might be derived from the referent
                              resource or this field.
                            format: int32
                            maximum: 65535
                            minimum: 1
                            type: integer
                        required:
                        - name
                        type: object
                        x-kubernetes-validations:
                        - message: Must have port for Service reference
                          rule: '(size(self.group) == 0 && self.kind == ''Service'')
                            ? has(self.port) : true'
                      backendRefs:
                        description: |-
                          BackendRefs references a Kubernetes object that represents the
                          backend server to which the authorization request will be sent.
                          Only Service kind is supported for now.
                        items:
                          description: BackendRef defines how an ObjectReference that
                            is specific to BackendRef.
                          properties:
                            group:
                              default: ""
                              description: |-
                                Group is the group of the referent. For example, "gateway.networking.k8s.io".
                                When unspecified or empty string, core API group is inferred.
                              maxLength: 253
                              pattern: ^$|^[a-z0-9]([-a-z0-9]*[a-z0-9])?(\.[a-z0-9]([-a-z0-9]*[a-z0-9])?)*$
                              type: string
                            kind:
                              default: Service
                              description: |-
                                Kind is the Kubernetes resource kind of the referent. For example
                                "Service".


                                Defaults to "Service" when not specified.


                                ExternalName services can refer to CNAME DNS records that may live
                                outside of the cluster and as such are difficult to reason about in
                                terms of conformance. They also may not be safe to forward to (see
                                CVE-2021-25740 for more information). Implementations SHOULD NOT
                                support ExternalName Services.


                                Support: Core (Services with a type other than ExternalName)


                                Support: Implementation-specific (Services with type ExternalName)
                              maxLength: 63
                              minLength: 1
                              pattern: ^[a-zA-Z]([-a-zA-Z0-9]*[a-zA-Z0-9])?$
                              type: string
                            name:
                              description: Name is the name of the referent.
                              maxLength: 253
                              minLength: 1
                              type: string
                            namespace:
                              description: |-
                                Namespace is the namespace of the backend. When unspecified, the local
                                namespace is inferred.


                                Note that when a namespace different than the local namespace is specified,
                                a ReferenceGrant object is required in the referent namespace to allow that
                                namespace's owner to accept the reference. See the ReferenceGrant
                                documentation for details.


                                Support: Core
                              maxLength: 63
                              minLength: 1
                              pattern: ^[a-z0-9]([-a-z0-9]*[a-z0-9])?$
                              type: string
                            port:
                              description: |-
                                Port specifies the destination port number to use for this resource.
                                Port is required when the referent is a Kubernetes Service. In this
                                case, the port number is the service port number, not the target port.
                                For other resources, destination port might be derived from the referent
                                resource or this field.
                              format: int32
                              maximum: 65535
                              minimum: 1
                              type: integer
                          required:
                          - name
                          type: object
                          x-kubernetes-validations:
                          - message: Must have port for Service reference
                            rule: '(size(self.group) == 0 && self.kind == ''Service'')
                              ? has(self.port) : true'
                        maxItems: 1
                        type: array
                        x-kubernetes-validations:
                        - message: only support Service kind.
                          rule: self.all(f, f.kind == 'Service')
                      headersToBackend:
                        description: |-
                          HeadersToBackend are the authorization response headers that will be added
                          to the original client request before sending it to the backend server.
                          Note that coexisting headers will be overridden.
                          If not specified, no authorization response headers will be added to the
                          original client request.
                        items:
                          type: string
                        type: array
                      path:
                        description: |-
                          Path is the path of the HTTP External Authorization service.
                          If path is specified, the authorization request will be sent to that path,
                          or else the authorization request will be sent to the root path.
                        type: string
                    type: object
                    x-kubernetes-validations:
                    - message: backendRef or backendRefs needs to be set
                      rule: has(self.backendRef) || self.backendRefs.size() > 0
                type: object
                x-kubernetes-validations:
                - message: one of grpc or http must be specified
                  rule: (has(self.grpc) || has(self.http))
                - message: only one of grpc or http can be specified
                  rule: (has(self.grpc) && !has(self.http)) || (!has(self.grpc) &&
                    has(self.http))
                - message: group is invalid, only the core API group (specified by
                    omitting the group field or setting it to an empty string) is
                    supported
                  rule: 'has(self.grpc) ? (!has(self.grpc.backendRef) || !has(self.grpc.backendRef.group)
                    || self.grpc.backendRef.group == "") : true'
                - message: kind is invalid, only Service (specified by omitting the
                    kind field or setting it to 'Service') is supported
                  rule: 'has(self.grpc) ? (!has(self.grpc.backendRef) || !has(self.grpc.backendRef.kind)
                    || self.grpc.backendRef.kind == ''Service'') : true'
                - message: group is invalid, only the core API group (specified by
                    omitting the group field or setting it to an empty string) is
                    supported
                  rule: 'has(self.http) ? (!has(self.http.backendRef) || !has(self.http.backendRef.group)
                    || self.http.backendRef.group == "") : true'
                - message: kind is invalid, only Service (specified by omitting the
                    kind field or setting it to 'Service') is supported
                  rule: 'has(self.http) ? (!has(self.http.backendRef) || !has(self.http.backendRef.kind)
                    || self.http.backendRef.kind == ''Service'') : true'
              jwt:
                description: JWT defines the configuration for JSON Web Token (JWT)
                  authentication.
                properties:
                  optional:
                    description: |-
                      Optional determines whether a missing JWT is acceptable, defaulting to false if not specified.
                      Note: Even if optional is set to true, JWT authentication will still fail if an invalid JWT is presented.
                    type: boolean
                  providers:
                    description: |-
                      Providers defines the JSON Web Token (JWT) authentication provider type.
                      When multiple JWT providers are specified, the JWT is considered valid if
                      any of the providers successfully validate the JWT. For additional details,
                      see https://www.envoyproxy.io/docs/envoy/latest/configuration/http/http_filters/jwt_authn_filter.html.
                    items:
                      description: JWTProvider defines how a JSON Web Token (JWT)
                        can be verified.
                      properties:
                        audiences:
                          description: |-
                            Audiences is a list of JWT audiences allowed access. For additional details, see
                            https://tools.ietf.org/html/rfc7519#section-4.1.3. If not provided, JWT audiences
                            are not checked.
                          items:
                            type: string
                          maxItems: 8
                          type: array
                        claimToHeaders:
                          description: |-
                            ClaimToHeaders is a list of JWT claims that must be extracted into HTTP request headers
                            For examples, following config:
                            The claim must be of type; string, int, double, bool. Array type claims are not supported
                          items:
                            description: ClaimToHeader defines a configuration to
                              convert JWT claims into HTTP headers
                            properties:
                              claim:
                                description: |-
                                  Claim is the JWT Claim that should be saved into the header : it can be a nested claim of type
                                  (eg. "claim.nested.key", "sub"). The nested claim name must use dot "."
                                  to separate the JSON name path.
                                type: string
                              header:
                                description: Header defines the name of the HTTP request
                                  header that the JWT Claim will be saved into.
                                type: string
                            required:
                            - claim
                            - header
                            type: object
                          type: array
                        extractFrom:
                          description: |-
                            ExtractFrom defines different ways to extract the JWT token from HTTP request.
                            If empty, it defaults to extract JWT token from the Authorization HTTP request header using Bearer schema
                            or access_token from query parameters.
                          properties:
                            cookies:
                              description: Cookies represents a list of cookie names
                                to extract the JWT token from.
                              items:
                                type: string
                              type: array
                            headers:
                              description: Headers represents a list of HTTP request
                                headers to extract the JWT token from.
                              items:
                                description: JWTHeaderExtractor defines an HTTP header
                                  location to extract JWT token
                                properties:
                                  name:
                                    description: Name is the HTTP header name to retrieve
                                      the token
                                    type: string
                                  valuePrefix:
                                    description: |-
                                      ValuePrefix is the prefix that should be stripped before extracting the token.
                                      The format would be used by Envoy like "{ValuePrefix}<TOKEN>".
                                      For example, "Authorization: Bearer <TOKEN>", then the ValuePrefix="Bearer " with a space at the end.
                                    type: string
                                required:
                                - name
                                type: object
                              type: array
                            params:
                              description: Params represents a list of query parameters
                                to extract the JWT token from.
                              items:
                                type: string
                              type: array
                          type: object
                        issuer:
                          description: |-
                            Issuer is the principal that issued the JWT and takes the form of a URL or email address.
                            For additional details, see https://tools.ietf.org/html/rfc7519#section-4.1.1 for
                            URL format and https://rfc-editor.org/rfc/rfc5322.html for email format. If not provided,
                            the JWT issuer is not checked.
                          maxLength: 253
                          type: string
                        name:
                          description: |-
                            Name defines a unique name for the JWT provider. A name can have a variety of forms,
                            including RFC1123 subdomains, RFC 1123 labels, or RFC 1035 labels.
                          maxLength: 253
                          minLength: 1
                          type: string
                        recomputeRoute:
                          description: |-
                            RecomputeRoute clears the route cache and recalculates the routing decision.
                            This field must be enabled if the headers generated from the claim are used for
                            route matching decisions. If the recomputation selects a new route, features targeting
                            the new matched route will be applied.
                          type: boolean
                        remoteJWKS:
                          description: |-
                            RemoteJWKS defines how to fetch and cache JSON Web Key Sets (JWKS) from a remote
                            HTTP/HTTPS endpoint.
                          properties:
                            uri:
                              description: |-
                                URI is the HTTPS URI to fetch the JWKS. Envoy's system trust bundle is used to
                                validate the server certificate.
                              maxLength: 253
                              minLength: 1
                              type: string
                          required:
                          - uri
                          type: object
                      required:
                      - name
                      - remoteJWKS
                      type: object
                      x-kubernetes-validations:
                      - message: claimToHeaders must be specified if recomputeRoute
                          is enabled
                        rule: '(has(self.recomputeRoute) && self.recomputeRoute) ?
                          size(self.claimToHeaders) > 0 : true'
                    maxItems: 4
                    minItems: 1
                    type: array
                required:
                - providers
                type: object
              oidc:
                description: OIDC defines the configuration for the OpenID Connect
                  (OIDC) authentication.
                properties:
                  ForwardAccessToken:
                    description: |-
                      ForwardAccessToken indicates whether the Envoy should forward the access token
                      via the Authorization header Bearer scheme to the upstream.
                      If not specified, defaults to false.
                    type: boolean
                  clientID:
                    description: |-
                      The client ID to be used in the OIDC
                      [Authentication Request](https://openid.net/specs/openid-connect-core-1_0.html#AuthRequest).
                    minLength: 1
                    type: string
                  clientSecret:
                    description: |-
                      The Kubernetes secret which contains the OIDC client secret to be used in the
                      [Authentication Request](https://openid.net/specs/openid-connect-core-1_0.html#AuthRequest).


                      This is an Opaque secret. The client secret should be stored in the key
                      "client-secret".
                    properties:
                      group:
                        default: ""
                        description: |-
                          Group is the group of the referent. For example, "gateway.networking.k8s.io".
                          When unspecified or empty string, core API group is inferred.
                        maxLength: 253
                        pattern: ^$|^[a-z0-9]([-a-z0-9]*[a-z0-9])?(\.[a-z0-9]([-a-z0-9]*[a-z0-9])?)*$
                        type: string
                      kind:
                        default: Secret
                        description: Kind is kind of the referent. For example "Secret".
                        maxLength: 63
                        minLength: 1
                        pattern: ^[a-zA-Z]([-a-zA-Z0-9]*[a-zA-Z0-9])?$
                        type: string
                      name:
                        description: Name is the name of the referent.
                        maxLength: 253
                        minLength: 1
                        type: string
                      namespace:
                        description: |-
                          Namespace is the namespace of the referenced object. When unspecified, the local
                          namespace is inferred.


                          Note that when a namespace different than the local namespace is specified,
                          a ReferenceGrant object is required in the referent namespace to allow that
                          namespace's owner to accept the reference. See the ReferenceGrant
                          documentation for details.


                          Support: Core
                        maxLength: 63
                        minLength: 1
                        pattern: ^[a-z0-9]([-a-z0-9]*[a-z0-9])?$
                        type: string
                    required:
                    - name
                    type: object
<<<<<<< HEAD
                  defaultRefreshTokenExpireIn:
                    description: |-
                      DefaultRefreshTokenExpireIn is the default lifetime of the refresh token.
                      This field is only used when the exp (expiration time) claim is omitted in
                      the refresh token or the refresh token is not JWT.


                      If not specified, defaults to 604800s (one week).
                      Note: this field is only applicable when the "refreshToken" field is set to true.
                    type: string
                  defaultTokenExpireIn:
                    description: |-
                      DefaultTokenExpireIn is the default lifetime of the id token and access token.
                      Please note that Envoy will always use the expiry time from the response
                      of the authorization server if it is provided. This field is only used when
                      the expiry time is not provided by the authorization.


                      If not specified, defaults to 0. In this case, the "expires_in" field in
                      the authorization response must be set by the authorization server, or the
                      OAuth flow will fail.
                    type: string
=======
                  cookieNames:
                    description: |-
                      The optional cookie name overrides to be used for Bearer and IdToken cookies in the
                      [Authentication Request](https://openid.net/specs/openid-connect-core-1_0.html#AuthRequest).
                      If not specified, uses a randomly generated suffix
                    properties:
                      accessToken:
                        description: |-
                          The name of the cookie used to store the AccessToken in the
                          [Authentication Request](https://openid.net/specs/openid-connect-core-1_0.html#AuthRequest).
                          If not specified, defaults to "AccessToken-(randomly generated uid)"
                        type: string
                      idToken:
                        description: |-
                          The name of the cookie used to store the IdToken in the
                          [Authentication Request](https://openid.net/specs/openid-connect-core-1_0.html#AuthRequest).
                          If not specified, defaults to "IdToken-(randomly generated uid)"
                        type: string
                    type: object
>>>>>>> 90a4b991
                  logoutPath:
                    description: |-
                      The path to log a user out, clearing their credential cookies.


                      If not specified, uses a default logout path "/logout"
                    type: string
                  provider:
                    description: The OIDC Provider configuration.
                    properties:
                      authorizationEndpoint:
                        description: |-
                          The OIDC Provider's [authorization endpoint](https://openid.net/specs/openid-connect-core-1_0.html#AuthorizationEndpoint).
                          If not provided, EG will try to discover it from the provider's [Well-Known Configuration Endpoint](https://openid.net/specs/openid-connect-discovery-1_0.html#ProviderConfigurationResponse).
                        type: string
                      issuer:
                        description: |-
                          The OIDC Provider's [issuer identifier](https://openid.net/specs/openid-connect-discovery-1_0.html#IssuerDiscovery).
                          Issuer MUST be a URI RFC 3986 [RFC3986] with a scheme component that MUST
                          be https, a host component, and optionally, port and path components and
                          no query or fragment components.
                        minLength: 1
                        type: string
                      tokenEndpoint:
                        description: |-
                          The OIDC Provider's [token endpoint](https://openid.net/specs/openid-connect-core-1_0.html#TokenEndpoint).
                          If not provided, EG will try to discover it from the provider's [Well-Known Configuration Endpoint](https://openid.net/specs/openid-connect-discovery-1_0.html#ProviderConfigurationResponse).
                        type: string
                    required:
                    - issuer
                    type: object
                  redirectURL:
                    description: |-
                      The redirect URL to be used in the OIDC
                      [Authentication Request](https://openid.net/specs/openid-connect-core-1_0.html#AuthRequest).
                      If not specified, uses the default redirect URI "%REQ(x-forwarded-proto)%://%REQ(:authority)%/oauth2/callback"
                    type: string
                  refreshToken:
                    description: |-
                      RefreshToken indicates whether the Envoy should automatically refresh the
                      id token and access token when they expire.
                      When set to true, the Envoy will use the refresh token to get a new id token
                      and access token when they expire.


                      If not specified, defaults to false.
                    type: boolean
                  resources:
                    description: |-
                      The OIDC resources to be used in the
                      [Authentication Request](https://openid.net/specs/openid-connect-core-1_0.html#AuthRequest).
                    items:
                      type: string
                    type: array
                  scopes:
                    description: |-
                      The OIDC scopes to be used in the
                      [Authentication Request](https://openid.net/specs/openid-connect-core-1_0.html#AuthRequest).
                      The "openid" scope is always added to the list of scopes if not already
                      specified.
                    items:
                      type: string
                    type: array
                required:
                - clientID
                - clientSecret
                - provider
                type: object
              targetRef:
                description: |-
                  TargetRef is the name of the Gateway resource this policy
                  is being attached to.
                  This Policy and the TargetRef MUST be in the same namespace
                  for this Policy to have effect and be applied to the Gateway.
                properties:
                  group:
                    description: Group is the group of the target resource.
                    maxLength: 253
                    pattern: ^$|^[a-z0-9]([-a-z0-9]*[a-z0-9])?(\.[a-z0-9]([-a-z0-9]*[a-z0-9])?)*$
                    type: string
                  kind:
                    description: Kind is kind of the target resource.
                    maxLength: 63
                    minLength: 1
                    pattern: ^[a-zA-Z]([-a-zA-Z0-9]*[a-zA-Z0-9])?$
                    type: string
                  name:
                    description: Name is the name of the target resource.
                    maxLength: 253
                    minLength: 1
                    type: string
                  sectionName:
                    description: |-
                      SectionName is the name of a section within the target resource. When
                      unspecified, this targetRef targets the entire resource. In the following
                      resources, SectionName is interpreted as the following:


                      * Gateway: Listener name
                      * HTTPRoute: HTTPRouteRule name
                      * Service: Port name


                      If a SectionName is specified, but does not exist on the targeted object,
                      the Policy must fail to attach, and the policy implementation should record
                      a `ResolvedRefs` or similar Condition in the Policy's status.
                    maxLength: 253
                    minLength: 1
                    pattern: ^[a-z0-9]([-a-z0-9]*[a-z0-9])?(\.[a-z0-9]([-a-z0-9]*[a-z0-9])?)*$
                    type: string
                required:
                - group
                - kind
                - name
                type: object
                x-kubernetes-validations:
                - message: this policy can only have a targetRef.group of gateway.networking.k8s.io
                  rule: self.group == 'gateway.networking.k8s.io'
                - message: this policy can only have a targetRef.kind of Gateway/HTTPRoute/GRPCRoute
                  rule: self.kind in ['Gateway', 'HTTPRoute', 'GRPCRoute']
                - message: this policy does not yet support the sectionName field
                  rule: '!has(self.sectionName)'
            required:
            - targetRef
            type: object
          status:
            description: Status defines the current status of SecurityPolicy.
            properties:
              ancestors:
                description: |-
                  Ancestors is a list of ancestor resources (usually Gateways) that are
                  associated with the policy, and the status of the policy with respect to
                  each ancestor. When this policy attaches to a parent, the controller that
                  manages the parent and the ancestors MUST add an entry to this list when
                  the controller first sees the policy and SHOULD update the entry as
                  appropriate when the relevant ancestor is modified.


                  Note that choosing the relevant ancestor is left to the Policy designers;
                  an important part of Policy design is designing the right object level at
                  which to namespace this status.


                  Note also that implementations MUST ONLY populate ancestor status for
                  the Ancestor resources they are responsible for. Implementations MUST
                  use the ControllerName field to uniquely identify the entries in this list
                  that they are responsible for.


                  Note that to achieve this, the list of PolicyAncestorStatus structs
                  MUST be treated as a map with a composite key, made up of the AncestorRef
                  and ControllerName fields combined.


                  A maximum of 16 ancestors will be represented in this list. An empty list
                  means the Policy is not relevant for any ancestors.


                  If this slice is full, implementations MUST NOT add further entries.
                  Instead they MUST consider the policy unimplementable and signal that
                  on any related resources such as the ancestor that would be referenced
                  here. For example, if this list was full on BackendTLSPolicy, no
                  additional Gateways would be able to reference the Service targeted by
                  the BackendTLSPolicy.
                items:
                  description: |-
                    PolicyAncestorStatus describes the status of a route with respect to an
                    associated Ancestor.


                    Ancestors refer to objects that are either the Target of a policy or above it
                    in terms of object hierarchy. For example, if a policy targets a Service, the
                    Policy's Ancestors are, in order, the Service, the HTTPRoute, the Gateway, and
                    the GatewayClass. Almost always, in this hierarchy, the Gateway will be the most
                    useful object to place Policy status on, so we recommend that implementations
                    SHOULD use Gateway as the PolicyAncestorStatus object unless the designers
                    have a _very_ good reason otherwise.


                    In the context of policy attachment, the Ancestor is used to distinguish which
                    resource results in a distinct application of this policy. For example, if a policy
                    targets a Service, it may have a distinct result per attached Gateway.


                    Policies targeting the same resource may have different effects depending on the
                    ancestors of those resources. For example, different Gateways targeting the same
                    Service may have different capabilities, especially if they have different underlying
                    implementations.


                    For example, in BackendTLSPolicy, the Policy attaches to a Service that is
                    used as a backend in a HTTPRoute that is itself attached to a Gateway.
                    In this case, the relevant object for status is the Gateway, and that is the
                    ancestor object referred to in this status.


                    Note that a parent is also an ancestor, so for objects where the parent is the
                    relevant object for status, this struct SHOULD still be used.


                    This struct is intended to be used in a slice that's effectively a map,
                    with a composite key made up of the AncestorRef and the ControllerName.
                  properties:
                    ancestorRef:
                      description: |-
                        AncestorRef corresponds with a ParentRef in the spec that this
                        PolicyAncestorStatus struct describes the status of.
                      properties:
                        group:
                          default: gateway.networking.k8s.io
                          description: |-
                            Group is the group of the referent.
                            When unspecified, "gateway.networking.k8s.io" is inferred.
                            To set the core API group (such as for a "Service" kind referent),
                            Group must be explicitly set to "" (empty string).


                            Support: Core
                          maxLength: 253
                          pattern: ^$|^[a-z0-9]([-a-z0-9]*[a-z0-9])?(\.[a-z0-9]([-a-z0-9]*[a-z0-9])?)*$
                          type: string
                        kind:
                          default: Gateway
                          description: |-
                            Kind is kind of the referent.


                            There are two kinds of parent resources with "Core" support:


                            * Gateway (Gateway conformance profile)
                            * Service (Mesh conformance profile, ClusterIP Services only)


                            Support for other resources is Implementation-Specific.
                          maxLength: 63
                          minLength: 1
                          pattern: ^[a-zA-Z]([-a-zA-Z0-9]*[a-zA-Z0-9])?$
                          type: string
                        name:
                          description: |-
                            Name is the name of the referent.


                            Support: Core
                          maxLength: 253
                          minLength: 1
                          type: string
                        namespace:
                          description: |-
                            Namespace is the namespace of the referent. When unspecified, this refers
                            to the local namespace of the Route.


                            Note that there are specific rules for ParentRefs which cross namespace
                            boundaries. Cross-namespace references are only valid if they are explicitly
                            allowed by something in the namespace they are referring to. For example:
                            Gateway has the AllowedRoutes field, and ReferenceGrant provides a
                            generic way to enable any other kind of cross-namespace reference.


                            <gateway:experimental:description>
                            ParentRefs from a Route to a Service in the same namespace are "producer"
                            routes, which apply default routing rules to inbound connections from
                            any namespace to the Service.


                            ParentRefs from a Route to a Service in a different namespace are
                            "consumer" routes, and these routing rules are only applied to outbound
                            connections originating from the same namespace as the Route, for which
                            the intended destination of the connections are a Service targeted as a
                            ParentRef of the Route.
                            </gateway:experimental:description>


                            Support: Core
                          maxLength: 63
                          minLength: 1
                          pattern: ^[a-z0-9]([-a-z0-9]*[a-z0-9])?$
                          type: string
                        port:
                          description: |-
                            Port is the network port this Route targets. It can be interpreted
                            differently based on the type of parent resource.


                            When the parent resource is a Gateway, this targets all listeners
                            listening on the specified port that also support this kind of Route(and
                            select this Route). It's not recommended to set `Port` unless the
                            networking behaviors specified in a Route must apply to a specific port
                            as opposed to a listener(s) whose port(s) may be changed. When both Port
                            and SectionName are specified, the name and port of the selected listener
                            must match both specified values.


                            <gateway:experimental:description>
                            When the parent resource is a Service, this targets a specific port in the
                            Service spec. When both Port (experimental) and SectionName are specified,
                            the name and port of the selected port must match both specified values.
                            </gateway:experimental:description>


                            Implementations MAY choose to support other parent resources.
                            Implementations supporting other types of parent resources MUST clearly
                            document how/if Port is interpreted.


                            For the purpose of status, an attachment is considered successful as
                            long as the parent resource accepts it partially. For example, Gateway
                            listeners can restrict which Routes can attach to them by Route kind,
                            namespace, or hostname. If 1 of 2 Gateway listeners accept attachment
                            from the referencing Route, the Route MUST be considered successfully
                            attached. If no Gateway listeners accept attachment from this Route,
                            the Route MUST be considered detached from the Gateway.


                            Support: Extended
                          format: int32
                          maximum: 65535
                          minimum: 1
                          type: integer
                        sectionName:
                          description: |-
                            SectionName is the name of a section within the target resource. In the
                            following resources, SectionName is interpreted as the following:


                            * Gateway: Listener name. When both Port (experimental) and SectionName
                            are specified, the name and port of the selected listener must match
                            both specified values.
                            * Service: Port name. When both Port (experimental) and SectionName
                            are specified, the name and port of the selected listener must match
                            both specified values.


                            Implementations MAY choose to support attaching Routes to other resources.
                            If that is the case, they MUST clearly document how SectionName is
                            interpreted.


                            When unspecified (empty string), this will reference the entire resource.
                            For the purpose of status, an attachment is considered successful if at
                            least one section in the parent resource accepts it. For example, Gateway
                            listeners can restrict which Routes can attach to them by Route kind,
                            namespace, or hostname. If 1 of 2 Gateway listeners accept attachment from
                            the referencing Route, the Route MUST be considered successfully
                            attached. If no Gateway listeners accept attachment from this Route, the
                            Route MUST be considered detached from the Gateway.


                            Support: Core
                          maxLength: 253
                          minLength: 1
                          pattern: ^[a-z0-9]([-a-z0-9]*[a-z0-9])?(\.[a-z0-9]([-a-z0-9]*[a-z0-9])?)*$
                          type: string
                      required:
                      - name
                      type: object
                    conditions:
                      description: Conditions describes the status of the Policy with
                        respect to the given Ancestor.
                      items:
                        description: "Condition contains details for one aspect of
                          the current state of this API Resource.\n---\nThis struct
                          is intended for direct use as an array at the field path
                          .status.conditions.  For example,\n\n\n\ttype FooStatus
                          struct{\n\t    // Represents the observations of a foo's
                          current state.\n\t    // Known .status.conditions.type are:
                          \"Available\", \"Progressing\", and \"Degraded\"\n\t    //
                          +patchMergeKey=type\n\t    // +patchStrategy=merge\n\t    //
                          +listType=map\n\t    // +listMapKey=type\n\t    Conditions
                          []metav1.Condition `json:\"conditions,omitempty\" patchStrategy:\"merge\"
                          patchMergeKey:\"type\" protobuf:\"bytes,1,rep,name=conditions\"`\n\n\n\t
                          \   // other fields\n\t}"
                        properties:
                          lastTransitionTime:
                            description: |-
                              lastTransitionTime is the last time the condition transitioned from one status to another.
                              This should be when the underlying condition changed.  If that is not known, then using the time when the API field changed is acceptable.
                            format: date-time
                            type: string
                          message:
                            description: |-
                              message is a human readable message indicating details about the transition.
                              This may be an empty string.
                            maxLength: 32768
                            type: string
                          observedGeneration:
                            description: |-
                              observedGeneration represents the .metadata.generation that the condition was set based upon.
                              For instance, if .metadata.generation is currently 12, but the .status.conditions[x].observedGeneration is 9, the condition is out of date
                              with respect to the current state of the instance.
                            format: int64
                            minimum: 0
                            type: integer
                          reason:
                            description: |-
                              reason contains a programmatic identifier indicating the reason for the condition's last transition.
                              Producers of specific condition types may define expected values and meanings for this field,
                              and whether the values are considered a guaranteed API.
                              The value should be a CamelCase string.
                              This field may not be empty.
                            maxLength: 1024
                            minLength: 1
                            pattern: ^[A-Za-z]([A-Za-z0-9_,:]*[A-Za-z0-9_])?$
                            type: string
                          status:
                            description: status of the condition, one of True, False,
                              Unknown.
                            enum:
                            - "True"
                            - "False"
                            - Unknown
                            type: string
                          type:
                            description: |-
                              type of condition in CamelCase or in foo.example.com/CamelCase.
                              ---
                              Many .condition.type values are consistent across resources like Available, but because arbitrary conditions can be
                              useful (see .node.status.conditions), the ability to deconflict is important.
                              The regex it matches is (dns1123SubdomainFmt/)?(qualifiedNameFmt)
                            maxLength: 316
                            pattern: ^([a-z0-9]([-a-z0-9]*[a-z0-9])?(\.[a-z0-9]([-a-z0-9]*[a-z0-9])?)*/)?(([A-Za-z0-9][-A-Za-z0-9_.]*)?[A-Za-z0-9])$
                            type: string
                        required:
                        - lastTransitionTime
                        - message
                        - reason
                        - status
                        - type
                        type: object
                      maxItems: 8
                      minItems: 1
                      type: array
                      x-kubernetes-list-map-keys:
                      - type
                      x-kubernetes-list-type: map
                    controllerName:
                      description: |-
                        ControllerName is a domain/path string that indicates the name of the
                        controller that wrote this status. This corresponds with the
                        controllerName field on GatewayClass.


                        Example: "example.net/gateway-controller".


                        The format of this field is DOMAIN "/" PATH, where DOMAIN and PATH are
                        valid Kubernetes names
                        (https://kubernetes.io/docs/concepts/overview/working-with-objects/names/#names).


                        Controllers MUST populate this field when writing status. Controllers should ensure that
                        entries to status populated with their ControllerName are cleaned up when they are no
                        longer necessary.
                      maxLength: 253
                      minLength: 1
                      pattern: ^[a-z0-9]([-a-z0-9]*[a-z0-9])?(\.[a-z0-9]([-a-z0-9]*[a-z0-9])?)*\/[A-Za-z0-9\/\-._~%!$&'()*+,;=:]+$
                      type: string
                  required:
                  - ancestorRef
                  - controllerName
                  type: object
                maxItems: 16
                type: array
            required:
            - ancestors
            type: object
        required:
        - spec
        type: object
    served: true
    storage: true
    subresources:
      status: {}<|MERGE_RESOLUTION|>--- conflicted
+++ resolved
@@ -872,30 +872,6 @@
                     required:
                     - name
                     type: object
-<<<<<<< HEAD
-                  defaultRefreshTokenExpireIn:
-                    description: |-
-                      DefaultRefreshTokenExpireIn is the default lifetime of the refresh token.
-                      This field is only used when the exp (expiration time) claim is omitted in
-                      the refresh token or the refresh token is not JWT.
-
-
-                      If not specified, defaults to 604800s (one week).
-                      Note: this field is only applicable when the "refreshToken" field is set to true.
-                    type: string
-                  defaultTokenExpireIn:
-                    description: |-
-                      DefaultTokenExpireIn is the default lifetime of the id token and access token.
-                      Please note that Envoy will always use the expiry time from the response
-                      of the authorization server if it is provided. This field is only used when
-                      the expiry time is not provided by the authorization.
-
-
-                      If not specified, defaults to 0. In this case, the "expires_in" field in
-                      the authorization response must be set by the authorization server, or the
-                      OAuth flow will fail.
-                    type: string
-=======
                   cookieNames:
                     description: |-
                       The optional cookie name overrides to be used for Bearer and IdToken cookies in the
@@ -915,7 +891,28 @@
                           If not specified, defaults to "IdToken-(randomly generated uid)"
                         type: string
                     type: object
->>>>>>> 90a4b991
+                  defaultRefreshTokenExpireIn:
+                    description: |-
+                      DefaultRefreshTokenExpireIn is the default lifetime of the refresh token.
+                      This field is only used when the exp (expiration time) claim is omitted in
+                      the refresh token or the refresh token is not JWT.
+
+
+                      If not specified, defaults to 604800s (one week).
+                      Note: this field is only applicable when the "refreshToken" field is set to true.
+                    type: string
+                  defaultTokenExpireIn:
+                    description: |-
+                      DefaultTokenExpireIn is the default lifetime of the id token and access token.
+                      Please note that Envoy will always use the expiry time from the response
+                      of the authorization server if it is provided. This field is only used when
+                      the expiry time is not provided by the authorization.
+
+
+                      If not specified, defaults to 0. In this case, the "expires_in" field in
+                      the authorization response must be set by the authorization server, or the
+                      OAuth flow will fail.
+                    type: string
                   logoutPath:
                     description: |-
                       The path to log a user out, clearing their credential cookies.
