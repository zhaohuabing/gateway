// Copyright Envoy Gateway Authors
// SPDX-License-Identifier: Apache-2.0
// The full text of the Apache license is available in the LICENSE file at
// the root of the repo.

package v1alpha1

import (
	metav1 "k8s.io/apimachinery/pkg/apis/meta/v1"
	gwapiv1a2 "sigs.k8s.io/gateway-api/apis/v1alpha2"
)

const (
	// KindBackendTrafficPolicy is the name of the BackendTrafficPolicy kind.
	KindBackendTrafficPolicy = "BackendTrafficPolicy"
)

// +kubebuilder:object:root=true
// +kubebuilder:resource:categories=envoy-gateway,shortName=btp
// +kubebuilder:subresource:status
// +kubebuilder:printcolumn:name="Age",type=date,JSONPath=`.metadata.creationTimestamp`

// BackendTrafficPolicy allows the user to configure the behavior of the connection
// between the Envoy Proxy listener and the backend service.
type BackendTrafficPolicy struct {
	metav1.TypeMeta   `json:",inline"`
	metav1.ObjectMeta `json:"metadata,omitempty"`

	// spec defines the desired state of BackendTrafficPolicy.
	Spec BackendTrafficPolicySpec `json:"spec"`

	// status defines the current status of BackendTrafficPolicy.
	Status gwapiv1a2.PolicyStatus `json:"status,omitempty"`
}

// +kubebuilder:validation:XValidation:rule="(has(self.targetRef) && !has(self.targetRefs)) || (!has(self.targetRef) && has(self.targetRefs)) || (has(self.targetSelectors) && self.targetSelectors.size() > 0) ", message="either targetRef or targetRefs must be used"
//
// +kubebuilder:validation:XValidation:rule="has(self.targetRef) ? self.targetRef.group == 'gateway.networking.k8s.io' : true ", message="this policy can only have a targetRef.group of gateway.networking.k8s.io"
// +kubebuilder:validation:XValidation:rule="has(self.targetRef) ? self.targetRef.kind in ['Gateway', 'HTTPRoute', 'GRPCRoute', 'UDPRoute', 'TCPRoute', 'TLSRoute'] : true", message="this policy can only have a targetRef.kind of Gateway/HTTPRoute/GRPCRoute/TCPRoute/UDPRoute/TLSRoute"
// +kubebuilder:validation:XValidation:rule="has(self.targetRef) ? !has(self.targetRef.sectionName) : true",message="this policy does not yet support the sectionName field"
// +kubebuilder:validation:XValidation:rule="has(self.targetRefs) ? self.targetRefs.all(ref, ref.group == 'gateway.networking.k8s.io') : true ", message="this policy can only have a targetRefs[*].group of gateway.networking.k8s.io"
// +kubebuilder:validation:XValidation:rule="has(self.targetRefs) ? self.targetRefs.all(ref, ref.kind in ['Gateway', 'HTTPRoute', 'GRPCRoute', 'UDPRoute', 'TCPRoute', 'TLSRoute']) : true ", message="this policy can only have a targetRefs[*].kind of Gateway/HTTPRoute/GRPCRoute/TCPRoute/UDPRoute/TLSRoute"
// +kubebuilder:validation:XValidation:rule="has(self.targetRefs) ? self.targetRefs.all(ref, !has(ref.sectionName)) : true",message="this policy does not yet support the sectionName field"
//
// BackendTrafficPolicySpec defines the desired state of BackendTrafficPolicy.
type BackendTrafficPolicySpec struct {
	PolicyTargetReferences `json:",inline"`
	ClusterSettings        `json:",inline"`

	// RateLimit allows the user to limit the number of incoming requests
	// to a predefined value based on attributes within the traffic flow.
	// +optional
	RateLimit *RateLimitSpec `json:"rateLimit,omitempty"`

	// FaultInjection defines the fault injection policy to be applied. This configuration can be used to
	// inject delays and abort requests to mimic failure scenarios such as service failures and overloads
	// +optional
	FaultInjection *FaultInjection `json:"faultInjection,omitempty"`

	// Retry provides more advanced usage, allowing users to customize the number of retries, retry fallback strategy, and retry triggering conditions.
	// If not set, retry will be disabled.
	// +optional
	Retry *Retry `json:"retry,omitempty"`

	// UseClientProtocol configures Envoy to prefer sending requests to backends using
	// the same HTTP protocol that the incoming request used. Defaults to false, which means
	// that Envoy will use the protocol indicated by the attached BackendRef.
	//
	// +optional
	UseClientProtocol *bool `json:"useClientProtocol,omitempty"`

	// The compression config for the http streams.
	//
	// +optional
	// +notImplementedHide
	Compression []*Compression `json:"compression,omitempty"`
}

// +kubebuilder:object:root=true

// BackendTrafficPolicyList contains a list of BackendTrafficPolicy resources.
type BackendTrafficPolicyList struct {
	metav1.TypeMeta `json:",inline"`
	metav1.ListMeta `json:"metadata,omitempty"`
	Items           []BackendTrafficPolicy `json:"items"`
}

<<<<<<< HEAD
=======
// BackendTrafficPolicyConnection allows users to configure connection-level settings of backend
type BackendTrafficPolicyConnection struct {
	// BufferLimit Soft limit on size of the cluster’s connections read and write buffers.
	// If unspecified, an implementation defined default is applied (32768 bytes).
	// For example, 20Mi, 1Gi, 256Ki etc.
	// Note: that when the suffix is not provided, the value is interpreted as bytes.
	//
	// +kubebuilder:validation:XValidation:rule="type(self) == string ? self.matches(r\"^[1-9]+[0-9]*([EPTGMK]i|[EPTGMk])?$\") : type(self) == int",message="BufferLimit must be of the format \"^[1-9]+[0-9]*([EPTGMK]i|[EPTGMk])?$\""
	// +optional
	BufferLimit *resource.Quantity `json:"bufferLimit,omitempty"`
}

// ClusterSettings provides the various knobs that can be set to control how traffic to a given
// backend will be configured.
type ClusterSettings struct {
	// LoadBalancer policy to apply when routing traffic from the gateway to
	// the backend endpoints. Defaults to `LeastRequest`.
	// +optional
	LoadBalancer *LoadBalancer `json:"loadBalancer,omitempty"`

	// ProxyProtocol enables the Proxy Protocol when communicating with the backend.
	// +optional
	ProxyProtocol *ProxyProtocol `json:"proxyProtocol,omitempty"`

	// TcpKeepalive settings associated with the upstream client connection.
	// Disabled by default.
	//
	// +optional
	TCPKeepalive *TCPKeepalive `json:"tcpKeepalive,omitempty"`

	// HealthCheck allows gateway to perform active health checking on backends.
	//
	// +optional
	HealthCheck *HealthCheck `json:"healthCheck,omitempty"`

	// Circuit Breaker settings for the upstream connections and requests.
	// If not set, circuit breakers will be enabled with the default thresholds
	//
	// +optional
	CircuitBreaker *CircuitBreaker `json:"circuitBreaker,omitempty"`

	// Timeout settings for the backend connections.
	//
	// +optional
	Timeout *Timeout `json:"timeout,omitempty"`

	// Connection includes backend connection settings.
	//
	// +optional
	Connection *BackendConnection `json:"connection,omitempty"`

	// DNS includes dns resolution settings.
	//
	// +optional
	DNS *DNS `json:"dns,omitempty"`

	// HTTP2 provides HTTP/2 configuration for backend connections.
	//
	// +optional
	HTTP2 *HTTP2Settings `json:"http2,omitempty"`
}

>>>>>>> 6ab6482d
func init() {
	SchemeBuilder.Register(&BackendTrafficPolicy{}, &BackendTrafficPolicyList{})
}<|MERGE_RESOLUTION|>--- conflicted
+++ resolved
@@ -85,20 +85,6 @@
 	Items           []BackendTrafficPolicy `json:"items"`
 }
 
-<<<<<<< HEAD
-=======
-// BackendTrafficPolicyConnection allows users to configure connection-level settings of backend
-type BackendTrafficPolicyConnection struct {
-	// BufferLimit Soft limit on size of the cluster’s connections read and write buffers.
-	// If unspecified, an implementation defined default is applied (32768 bytes).
-	// For example, 20Mi, 1Gi, 256Ki etc.
-	// Note: that when the suffix is not provided, the value is interpreted as bytes.
-	//
-	// +kubebuilder:validation:XValidation:rule="type(self) == string ? self.matches(r\"^[1-9]+[0-9]*([EPTGMK]i|[EPTGMk])?$\") : type(self) == int",message="BufferLimit must be of the format \"^[1-9]+[0-9]*([EPTGMK]i|[EPTGMk])?$\""
-	// +optional
-	BufferLimit *resource.Quantity `json:"bufferLimit,omitempty"`
-}
-
 // ClusterSettings provides the various knobs that can be set to control how traffic to a given
 // backend will be configured.
 type ClusterSettings struct {
@@ -149,7 +135,6 @@
 	HTTP2 *HTTP2Settings `json:"http2,omitempty"`
 }
 
->>>>>>> 6ab6482d
 func init() {
 	SchemeBuilder.Register(&BackendTrafficPolicy{}, &BackendTrafficPolicyList{})
 }